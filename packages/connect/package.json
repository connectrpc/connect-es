{
  "name": "@connectrpc/connect",
  "version": "2.1.0",
  "description": "Type-safe APIs with Protobuf and TypeScript.",
  "license": "Apache-2.0",
  "repository": {
    "type": "git",
    "url": "https://github.com/connectrpc/connect-es.git",
    "directory": "packages/connect"
  },
  "scripts": {
    "generate": "buf generate",
    "postgenerate": "license-header src/protocol-grpc/gen",
    "prebuild": "rm -rf ./dist/*",
    "build": "npm run build:cjs && npm run build:esm",
    "build:cjs": "tsc --project tsconfig.json --module commonjs --verbatimModuleSyntax false --moduleResolution node10 --outDir ./dist/cjs && echo >./dist/cjs/package.json '{\"type\":\"commonjs\"}'",
    "build:esm": "tsc --project tsconfig.json --outDir ./dist/esm",
    "postbuild": "node scripts/update-user-agent.mjs",
    "test": "jasmine --config=jasmine.json",
    "format": "biome format --write",
    "license-header": "license-header",
    "lint": "biome lint --error-on-warnings",
    "attw": "attw --pack"
  },
  "type": "module",
  "sideEffects": false,
  "main": "./dist/cjs/index.js",
  "exports": {
    ".": {
      "import": "./dist/esm/index.js",
      "require": "./dist/cjs/index.js"
    },
    "./protocol": {
      "import": "./dist/esm/protocol/index.js",
      "require": "./dist/cjs/protocol/index.js"
    },
    "./protocol-connect": {
      "import": "./dist/esm/protocol-connect/index.js",
      "require": "./dist/cjs/protocol-connect/index.js"
    },
    "./protocol-grpc": {
      "import": "./dist/esm/protocol-grpc/index.js",
      "require": "./dist/cjs/protocol-grpc/index.js"
    },
    "./protocol-grpc-web": {
      "import": "./dist/esm/protocol-grpc-web/index.js",
      "require": "./dist/cjs/protocol-grpc-web/index.js"
    }
  },
  "typesVersions": {
    "*": {
      "protocol": ["./dist/cjs/protocol/index.d.ts"],
      "protocol-connect": ["./dist/cjs/protocol-connect/index.d.ts"],
      "protocol-grpc": ["./dist/cjs/protocol-grpc/index.d.ts"],
      "protocol-grpc-web": ["./dist/cjs/protocol-grpc-web/index.d.ts"]
    }
  },
  "peerDependencies": {
    "@bufbuild/protobuf": "^2.7.0"
  },
  "devDependencies": {
<<<<<<< HEAD
    "@bufbuild/buf": "^1.57.2",
    "@bufbuild/protoc-gen-es": "^2.10.0",
    "@types/jasmine": "^5.1.9",
    "jasmine": "^5.11.0"
=======
    "@bufbuild/buf": "^1.59.0",
    "@bufbuild/protoc-gen-es": "^2.7.0",
    "@types/jasmine": "^5.1.12",
    "jasmine": "^5.12.0"
>>>>>>> f27d8bf8
  }
}<|MERGE_RESOLUTION|>--- conflicted
+++ resolved
@@ -59,16 +59,9 @@
     "@bufbuild/protobuf": "^2.7.0"
   },
   "devDependencies": {
-<<<<<<< HEAD
-    "@bufbuild/buf": "^1.57.2",
+    "@bufbuild/buf": "^1.59.0",
     "@bufbuild/protoc-gen-es": "^2.10.0",
-    "@types/jasmine": "^5.1.9",
-    "jasmine": "^5.11.0"
-=======
-    "@bufbuild/buf": "^1.59.0",
-    "@bufbuild/protoc-gen-es": "^2.7.0",
     "@types/jasmine": "^5.1.12",
     "jasmine": "^5.12.0"
->>>>>>> f27d8bf8
   }
 }