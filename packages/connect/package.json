--- conflicted
+++ resolved
@@ -13,15 +13,9 @@
     "clean": "rm -rf ./dist/cjs/* ./dist/esm/* ./dist/types/*",
     "generate": "buf generate src/protocol-grpc/proto",
     "build": "npm run build:cjs && npm run build:esm+types",
-<<<<<<< HEAD
     "build:cjs": "npx tsc --project tsconfig.json --module commonjs --outDir ./dist/cjs && echo >./dist/cjs/package.json '{\"type\":\"commonjs\"}'",
     "build:esm+types": "npx tsc --project tsconfig.json --module ES2015 --outDir ./dist/esm --declaration --declarationDir ./dist/types && echo >./dist/esm/package.json '{\"type\":\"module\"}'",
-    "jasmine": "../../node_modules/.bin/jasmine --config=jasmine.json"
-=======
-    "build:cjs": "tsc --project tsconfig.json --module commonjs --outDir ./dist/cjs && echo >./dist/cjs/package.json '{\"type\":\"commonjs\"}'",
-    "build:esm+types": "tsc --project tsconfig.json --module ES2015 --outDir ./dist/esm --declaration --declarationDir ./dist/types",
     "jasmine": "jasmine --config=jasmine.json"
->>>>>>> 028c8f9c
   },
   "main": "./dist/cjs/index.js",
   "types": "./dist/types/index.d.ts",
