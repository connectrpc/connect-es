// Copyright 2021-2023 Buf Technologies, Inc.
//
// Licensed under the Apache License, Version 2.0 (the "License");
// you may not use this file except in compliance with the License.
// You may obtain a copy of the License at
//
//      http://www.apache.org/licenses/LICENSE-2.0
//
// Unless required by applicable law or agreed to in writing, software
// distributed under the License is distributed on an "AS IS" BASIS,
// WITHOUT WARRANTIES OR CONDITIONS OF ANY KIND, either express or implied.
// See the License for the specific language governing permissions and
// limitations under the License.

import {
  Int32Value,
<<<<<<< HEAD
  MethodKind,
  proto3,
  ScalarType,
=======
  MethodIdempotency,
  MethodKind,
>>>>>>> e85cf5c2
  StringValue,
} from "@bufbuild/protobuf";
import type {
  UniversalClientFn,
  UniversalClientRequest,
  UniversalClientResponse,
<<<<<<< HEAD
} from "../protocol/index.js";
import {
  createAsyncIterable,
  createUniversalHandlerClient,
  encodeEnvelope,
} from "../protocol/index.js";
import { ConnectError, connectErrorFromReason } from "../connect-error.js";
import type { Transport } from "../index.js";
import { Code, createMethodImplSpec } from "../index.js";
=======
} from "../protocol/universal.js";
import {
  createAsyncIterable,
  readAllBytes,
} from "../protocol/async-iterable.js";
import { ConnectError } from "../connect-error.js";
>>>>>>> e85cf5c2
import { createTransport } from "./transport.js";
import { createEndStreamSerialization, endStreamFlag } from "./end-stream.js";
import {
  contentTypeStreamProto,
  contentTypeUnaryProto,
} from "./content-type.js";
import { errorToJsonBytes } from "./error-json.js";
import { createHandlerFactory } from "./handler-factory.js";

const TestService = {
  typeName: "TestService",
  methods: {
    unary: {
      name: "Unary",
      I: Int32Value,
      O: StringValue,
      kind: MethodKind.Unary,
    },
    unaryNoSideEffects: {
      name: "UnaryNoSideEffects",
      I: Int32Value,
      O: StringValue,
      kind: MethodKind.Unary,
      idempotency: MethodIdempotency.NoSideEffects,
    },
    server: {
      name: "Server",
      I: Int32Value,
      O: StringValue,
      kind: MethodKind.ServerStreaming,
    },
    client: {
      name: "Client",
      I: Int32Value,
      O: StringValue,
      kind: MethodKind.ClientStreaming,
    },
    biDi: {
      name: "BiDi",
      I: Int32Value,
      O: StringValue,
      kind: MethodKind.BiDiStreaming,
    },
  },
} as const;

describe("Connect transport", function () {
  const defaultTransportOptions = {
    baseUrl: "http://example.com",
    interceptors: [],
    acceptCompression: [],
    compressMinBytes: 0,
    readMaxBytes: 0xffffff,
    sendCompression: null,
    useBinaryFormat: true,
    writeMaxBytes: 0xffffff,
  };
  describe("against server responding with unexpected content type", function () {
    let httpRequestAborted = false;
    let transport: Transport = null as unknown as Transport;
    beforeEach(function () {
      httpRequestAborted = false;
      transport = createTransport({
        httpClient(
          request: UniversalClientRequest
        ): Promise<UniversalClientResponse> {
          request.signal?.addEventListener(
            "abort",
            () => (httpRequestAborted = true)
          );
          return Promise.resolve({
            status: 200,
            header: new Headers({
              "Content-Type": "application/csv",
            }),
            body: createAsyncIterable([]),
            trailer: new Headers(),
          });
        },
        ...defaultTransportOptions,
      });
    });
    it("should cancel the HTTP request for unary", async function () {
      try {
        await transport.unary(
          TestService,
          TestService.methods.unary,
          undefined,
          undefined,
          undefined,
          {}
        );
        fail("expected error");
      } catch (e) {
        expect(e).toBeInstanceOf(ConnectError);
        expect(ConnectError.from(e).message).toBe(
          '[invalid_argument] unexpected response content type "application/csv"'
        );
      }
      expect(httpRequestAborted).toBeTrue();
    });
    it("should cancel the HTTP request for server-streaming", async function () {
      try {
        await transport.stream(
          TestService,
          TestService.methods.unary,
          undefined,
          undefined,
          undefined,
          createAsyncIterable([])
        );
        fail("expected error");
      } catch (e) {
        expect(e).toBeInstanceOf(ConnectError);
        expect(ConnectError.from(e).message).toBe(
          '[invalid_argument] unexpected response content type "application/csv"'
        );
      }
      expect(httpRequestAborted).toBeTrue();
    });
  });
  describe("against server responding with an error", function () {
    describe("for unary", function () {
      let httpRequestAborted = false;
      const t = createTransport({
        httpClient(
          request: UniversalClientRequest
        ): Promise<UniversalClientResponse> {
          request.signal?.addEventListener(
            "abort",
            () => (httpRequestAborted = true)
          );
          return Promise.resolve({
            status: 429,
            header: new Headers({
              "Content-Type": contentTypeUnaryProto,
            }),
            body: createAsyncIterable([
              errorToJsonBytes(
                new ConnectError("foo", Code.ResourceExhausted),
                {}
              ),
            ]),
            trailer: new Headers(),
          });
        },
        ...defaultTransportOptions,
      });
      it("should cancel the HTTP request", async function () {
        try {
          await t.unary(
            TestService,
            TestService.methods.unary,
            undefined,
            undefined,
            undefined,
            {}
          );
          fail("expected error");
        } catch (e) {
          expect(e).toBeInstanceOf(ConnectError);
          expect(ConnectError.from(e).message).toBe("[resource_exhausted] foo");
        }
        expect(httpRequestAborted).toBeTrue();
      });
    });
    describe("for server-streaming", function () {
      let httpRequestAborted = false;
      const t = createTransport({
        httpClient(
          request: UniversalClientRequest
        ): Promise<UniversalClientResponse> {
          request.signal?.addEventListener(
            "abort",
            () => (httpRequestAborted = true)
          );
          return Promise.resolve({
            status: 200,
            header: new Headers({
              "Content-Type": contentTypeStreamProto,
            }),
            body: createAsyncIterable([
              encodeEnvelope(0, new StringValue({ value: "abc" }).toBinary()),
              encodeEnvelope(
                endStreamFlag,
                createEndStreamSerialization({}).serialize({
                  metadata: new Headers(),
                  error: new ConnectError("foo", Code.ResourceExhausted),
                })
              ),
            ]),
            trailer: new Headers(),
          });
        },
        ...defaultTransportOptions,
      });
      it("should cancel the HTTP request", async function () {
        const res = await t.stream(
          TestService,
          TestService.methods.server,
          undefined,
          undefined,
          undefined,
          createAsyncIterable([])
        );
        const messagesReceived: StringValue[] = [];
        try {
          for await (const m of res.message) {
            messagesReceived.push(m);
          }
          fail("expected error");
        } catch (e) {
          expect(e).toBeInstanceOf(ConnectError);
          expect(ConnectError.from(e).message).toBe("[resource_exhausted] foo");
        }
        expect(messagesReceived.length).toBe(1);
        expect(httpRequestAborted).toBeTrue();
      });
    });
  });

<<<<<<< HEAD
  describe("against server with new JSON field in response", function () {
    const OldService = {
      typeName: "OldService",
      methods: {
        unary: {
          name: "Unary",
          I: StringValue,
          O: proto3.makeMessageType("TestMessage", [
            { no: 1, name: "a", kind: "scalar", T: ScalarType.STRING },
          ]),
          kind: MethodKind.Unary,
        },
      },
    } as const;
    const NewService = {
      typeName: "OldService",
      methods: {
        unary: {
          name: "Unary",
          I: StringValue,
          O: proto3.makeMessageType("TestMessage", [
            { no: 1, name: "a", kind: "scalar", T: ScalarType.STRING },
            { no: 2, name: "b", kind: "scalar", T: ScalarType.STRING },
          ]),
          kind: MethodKind.Unary,
        },
      },
    } as const;

    const h = createHandlerFactory({})(
      createMethodImplSpec(
        NewService,
        NewService.methods.unary,
        (_req, ctx) => {
          return new ctx.method.O({
            a: "A",
            b: "B",
          });
        }
      )
    );
    const httpClient = createUniversalHandlerClient([h]);

    it("should ignore unknown field by default", async function () {
      const t = createTransport({
        ...defaultTransportOptions,
        httpClient,
        useBinaryFormat: false,
      });
      const res = await t.unary(
        OldService,
        OldService.methods.unary,
        undefined,
        undefined,
        undefined,
        {}
      );
      expect(res.message).toBeInstanceOf(OldService.methods.unary.O);
    });
    it("should reject unknown field if explicitly asked for", async function () {
      const t = createTransport({
        ...defaultTransportOptions,
        httpClient,
        useBinaryFormat: false,
        jsonOptions: { ignoreUnknownFields: false },
      });
      try {
        await t.unary(
          OldService,
          OldService.methods.unary,
          undefined,
          undefined,
          undefined,
          {}
        );
        fail("expected error");
      } catch (e) {
        expect(e).toBeInstanceOf(ConnectError);
        expect(connectErrorFromReason(e).message).toBe(
          '[invalid_argument] cannot decode message TestMessage from JSON: key "b" is unknown'
        );
      }
=======
  describe("useHttpGet", function () {
    const httpClientResponse: UniversalClientResponse = {
      status: 200,
      header: new Headers({
        "Content-Type": contentTypeUnaryProto,
      }),
      body: createAsyncIterable([new StringValue({ value: "abc" }).toBinary()]),
      trailer: new Headers(),
    };
    const expectGet: UniversalClientFn = async (request) => {
      expect(request.method).toBe("GET");
      expect(request.url).toBe(
        "http://example.com/TestService/UnaryNoSideEffects?connect=v1&encoding=proto&base64=1&message=CHs"
      );
      // no headers
      const headerFields: string[] = [];
      request.header.forEach((_, key) => headerFields.push(key));
      expect(headerFields).toEqual([]);
      // no body
      const body = await readAllBytes(request.body, Number.MAX_SAFE_INTEGER);
      expect(body.byteLength).toBe(0);
      return httpClientResponse;
    };
    const expectPost: UniversalClientFn = async (request) => {
      expect(request.method).toBe("POST");
      expect(new URL(request.url).search).toBe("");
      const body = await readAllBytes(request.body, Number.MAX_SAFE_INTEGER);
      expect(body.byteLength).toBeGreaterThan(0);
      return httpClientResponse;
    };
    describe("disabled", function () {
      it("should issue POST for eligible RPC", async function () {
        const t = createTransport({
          ...defaultOptions,
          httpClient: expectPost,
        });
        await t.unary(
          TestService,
          TestService.methods.unaryNoSideEffects,
          undefined,
          undefined,
          undefined,
          new Int32Value({ value: 123 })
        );
      });
    });
    describe("enabled", function () {
      it("should issue GET for eligible RPC", async function () {
        const t = createTransport({
          ...defaultOptions,
          useHttpGet: true,
          httpClient: expectGet,
        });
        await t.unary(
          TestService,
          TestService.methods.unaryNoSideEffects,
          undefined,
          undefined,
          undefined,
          new Int32Value({ value: 123 })
        );
      });
      it("should issue POST for RPC with side effects", async function () {
        const t = createTransport({
          ...defaultOptions,
          useHttpGet: true,
          httpClient: expectPost,
        });
        await t.unary(
          TestService,
          TestService.methods.unary,
          undefined,
          undefined,
          undefined,
          new Int32Value({ value: 123 })
        );
      });
>>>>>>> e85cf5c2
    });
  });
});<|MERGE_RESOLUTION|>--- conflicted
+++ resolved
@@ -14,46 +14,35 @@
 
 import {
   Int32Value,
-<<<<<<< HEAD
+  MethodIdempotency,
   MethodKind,
   proto3,
   ScalarType,
-=======
-  MethodIdempotency,
-  MethodKind,
->>>>>>> e85cf5c2
   StringValue,
 } from "@bufbuild/protobuf";
 import type {
   UniversalClientFn,
   UniversalClientRequest,
   UniversalClientResponse,
-<<<<<<< HEAD
-} from "../protocol/index.js";
-import {
-  createAsyncIterable,
-  createUniversalHandlerClient,
-  encodeEnvelope,
-} from "../protocol/index.js";
-import { ConnectError, connectErrorFromReason } from "../connect-error.js";
-import type { Transport } from "../index.js";
-import { Code, createMethodImplSpec } from "../index.js";
-=======
 } from "../protocol/universal.js";
 import {
   createAsyncIterable,
   readAllBytes,
 } from "../protocol/async-iterable.js";
 import { ConnectError } from "../connect-error.js";
->>>>>>> e85cf5c2
 import { createTransport } from "./transport.js";
+import { encodeEnvelope } from "../protocol/envelope.js";
 import { createEndStreamSerialization, endStreamFlag } from "./end-stream.js";
+import { Code } from "../code.js";
 import {
   contentTypeStreamProto,
   contentTypeUnaryProto,
 } from "./content-type.js";
+import type { Transport } from "../transport.js";
 import { errorToJsonBytes } from "./error-json.js";
 import { createHandlerFactory } from "./handler-factory.js";
+import { createMethodImplSpec } from "../implementation.js";
+import { createUniversalHandlerClient } from "../protocol/index.js";
 
 const TestService = {
   typeName: "TestService",
@@ -267,90 +256,6 @@
     });
   });
 
-<<<<<<< HEAD
-  describe("against server with new JSON field in response", function () {
-    const OldService = {
-      typeName: "OldService",
-      methods: {
-        unary: {
-          name: "Unary",
-          I: StringValue,
-          O: proto3.makeMessageType("TestMessage", [
-            { no: 1, name: "a", kind: "scalar", T: ScalarType.STRING },
-          ]),
-          kind: MethodKind.Unary,
-        },
-      },
-    } as const;
-    const NewService = {
-      typeName: "OldService",
-      methods: {
-        unary: {
-          name: "Unary",
-          I: StringValue,
-          O: proto3.makeMessageType("TestMessage", [
-            { no: 1, name: "a", kind: "scalar", T: ScalarType.STRING },
-            { no: 2, name: "b", kind: "scalar", T: ScalarType.STRING },
-          ]),
-          kind: MethodKind.Unary,
-        },
-      },
-    } as const;
-
-    const h = createHandlerFactory({})(
-      createMethodImplSpec(
-        NewService,
-        NewService.methods.unary,
-        (_req, ctx) => {
-          return new ctx.method.O({
-            a: "A",
-            b: "B",
-          });
-        }
-      )
-    );
-    const httpClient = createUniversalHandlerClient([h]);
-
-    it("should ignore unknown field by default", async function () {
-      const t = createTransport({
-        ...defaultTransportOptions,
-        httpClient,
-        useBinaryFormat: false,
-      });
-      const res = await t.unary(
-        OldService,
-        OldService.methods.unary,
-        undefined,
-        undefined,
-        undefined,
-        {}
-      );
-      expect(res.message).toBeInstanceOf(OldService.methods.unary.O);
-    });
-    it("should reject unknown field if explicitly asked for", async function () {
-      const t = createTransport({
-        ...defaultTransportOptions,
-        httpClient,
-        useBinaryFormat: false,
-        jsonOptions: { ignoreUnknownFields: false },
-      });
-      try {
-        await t.unary(
-          OldService,
-          OldService.methods.unary,
-          undefined,
-          undefined,
-          undefined,
-          {}
-        );
-        fail("expected error");
-      } catch (e) {
-        expect(e).toBeInstanceOf(ConnectError);
-        expect(connectErrorFromReason(e).message).toBe(
-          '[invalid_argument] cannot decode message TestMessage from JSON: key "b" is unknown'
-        );
-      }
-=======
   describe("useHttpGet", function () {
     const httpClientResponse: UniversalClientResponse = {
       status: 200,
@@ -384,7 +289,7 @@
     describe("disabled", function () {
       it("should issue POST for eligible RPC", async function () {
         const t = createTransport({
-          ...defaultOptions,
+          ...defaultTransportOptions,
           httpClient: expectPost,
         });
         await t.unary(
@@ -400,7 +305,7 @@
     describe("enabled", function () {
       it("should issue GET for eligible RPC", async function () {
         const t = createTransport({
-          ...defaultOptions,
+          ...defaultTransportOptions,
           useHttpGet: true,
           httpClient: expectGet,
         });
@@ -415,7 +320,7 @@
       });
       it("should issue POST for RPC with side effects", async function () {
         const t = createTransport({
-          ...defaultOptions,
+          ...defaultTransportOptions,
           useHttpGet: true,
           httpClient: expectPost,
         });
@@ -428,7 +333,91 @@
           new Int32Value({ value: 123 })
         );
       });
->>>>>>> e85cf5c2
+    });
+  });
+
+  describe("against server with new JSON field in response", function () {
+    const OldService = {
+      typeName: "OldService",
+      methods: {
+        unary: {
+          name: "Unary",
+          I: StringValue,
+          O: proto3.makeMessageType("TestMessage", [
+            { no: 1, name: "a", kind: "scalar", T: ScalarType.STRING },
+          ]),
+          kind: MethodKind.Unary,
+        },
+      },
+    } as const;
+    const NewService = {
+      typeName: "OldService",
+      methods: {
+        unary: {
+          name: "Unary",
+          I: StringValue,
+          O: proto3.makeMessageType("TestMessage", [
+            { no: 1, name: "a", kind: "scalar", T: ScalarType.STRING },
+            { no: 2, name: "b", kind: "scalar", T: ScalarType.STRING },
+          ]),
+          kind: MethodKind.Unary,
+        },
+      },
+    } as const;
+
+    const h = createHandlerFactory({})(
+      createMethodImplSpec(
+        NewService,
+        NewService.methods.unary,
+        (_req, ctx) => {
+          return new ctx.method.O({
+            a: "A",
+            b: "B",
+          });
+        }
+      )
+    );
+    const httpClient = createUniversalHandlerClient([h]);
+
+    it("should ignore unknown field by default", async function () {
+      const t = createTransport({
+        ...defaultTransportOptions,
+        httpClient,
+        useBinaryFormat: false,
+      });
+      const res = await t.unary(
+        OldService,
+        OldService.methods.unary,
+        undefined,
+        undefined,
+        undefined,
+        {}
+      );
+      expect(res.message).toBeInstanceOf(OldService.methods.unary.O);
+    });
+    it("should reject unknown field if explicitly asked for", async function () {
+      const t = createTransport({
+        ...defaultTransportOptions,
+        httpClient,
+        useBinaryFormat: false,
+        jsonOptions: { ignoreUnknownFields: false },
+      });
+      try {
+        await t.unary(
+          OldService,
+          OldService.methods.unary,
+          undefined,
+          undefined,
+          undefined,
+          {}
+        );
+        fail("expected error");
+      } catch (e) {
+        expect(e).toBeInstanceOf(ConnectError);
+        expect(ConnectError.from(e).message).toBe(
+          '[invalid_argument] cannot decode message TestMessage from JSON: key "b" is unknown'
+        );
+      }
     });
   });
 });