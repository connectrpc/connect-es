// Copyright 2021-2022 Buf Technologies, Inc.
//
// Licensed under the Apache License, Version 2.0 (the "License");
// you may not use this file except in compliance with the License.
// You may obtain a copy of the License at
//
//      http://www.apache.org/licenses/LICENSE-2.0
//
// Unless required by applicable law or agreed to in writing, software
// distributed under the License is distributed on an "AS IS" BASIS,
// WITHOUT WARRANTIES OR CONDITIONS OF ANY KIND, either express or implied.
// See the License for the specific language governing permissions and
// limitations under the License.

import {
  createConnectTransport,
  createGrpcWebTransport,
} from "@bufbuild/connect-web";
import type { ClientTransport } from "@bufbuild/connect-web";
<<<<<<< HEAD
import type { UnaryInterceptor } from "@bufbuild/connect-web/src";
=======
>>>>>>> 2d4c35d9

// The following servers are available through crosstests:
//
// | server        | port |
// | ------------- | --- |
// | connect-go h1 | 8080 |
// | connect-go h2 | 8081 |
// | grpc-go       | 8083 |
//
// Source: // https://github.com/bufbuild/connect-web/pull/87
export const baseUrl = "https://127.0.0.1:8080";

export const crosstestTransports: Record<
  string,
<<<<<<< HEAD
  (unaryInterceptors?: UnaryInterceptor[]) => ClientTransport
> = {
  "gRPC-web transport": (unaryInterceptors) =>
    createGrpcWebTransport({
      baseUrl,
      unaryInterceptors,
    }),
  "connect JSON transport": (unaryInterceptors) =>
    createConnectTransport({
      baseUrl,
      useBinaryFormat: false,
      unaryInterceptors,
    }),
  "connect binary transport": (unaryInterceptors) =>
    createConnectTransport({
      baseUrl,
      useBinaryFormat: true,
      unaryInterceptors,
=======
  (options?: Record<string, unknown>) => ClientTransport
> = {
  "gRPC-web transport": (options) =>
    createGrpcWebTransport({
      ...options,
      baseUrl,
    }),
  "connect JSON transport": (options) =>
    createConnectTransport({
      ...options,
      baseUrl,
      useBinaryFormat: false,
    }),
  "connect binary transport": (options) =>
    createConnectTransport({
      ...options,
      baseUrl,
      useBinaryFormat: true,
>>>>>>> 2d4c35d9
    }),
};

// https://github.com/bufbuild/connect-crosstest/blob/main/cert/client.crt
export const clientCert = `-----BEGIN CERTIFICATE-----
MIIEODCCAiCgAwIBAgIRAJTCeo42f8lts3VeDnN7CVwwDQYJKoZIhvcNAQELBQAw
FjEUMBIGA1UEAxMLQ3Jvc3N0ZXN0Q0EwHhcNMjIwNTAzMTcxMDQwWhcNMjMxMTAz
MTcxOTU2WjARMQ8wDQYDVQQDEwZjbGllbnQwggEiMA0GCSqGSIb3DQEBAQUAA4IB
DwAwggEKAoIBAQCoJI6BDesWPERm7zjLGA9Pp0XSR3rnpecXTKIBwamr35gr/It4
jAZMMBUBHhdvLB0pAj1/hlWLvDQSuQBvfsr2KrqOvtVOP0c5KCzwHjvLmyhhvjOV
5iEdtv5mUDwILcQH8mvK4XTyWqIDvslUs3KxWfuwrPHZE+qptVAE982pbYixQTTG
ynRKi+tlFqb0a070koKu5jj+x2TV6Kgh4SFmexHdBSYWiElUGAks2MJ09CT5+Dva
z4lePGlA6VlDIjwif/lziHASBvW+6J4ZpLyAeCc+1/DgI74Gmpy2oNGmb2LBMwrM
OZL5KsdiMyYY9ZjPmKWcxybjgGPfinbctOldAgMBAAGjgYUwgYIwDgYDVR0PAQH/
BAQDAgO4MB0GA1UdJQQWMBQGCCsGAQUFBwMBBggrBgEFBQcDAjAdBgNVHQ4EFgQU
kjyFVJG7YocJyghCFYWHEDdWrv0wHwYDVR0jBBgwFoAUpg6MnxjPVlc2QEjDWcAC
0qxir5IwEQYDVR0RBAowCIIGY2xpZW50MA0GCSqGSIb3DQEBCwUAA4ICAQAgqAI9
/yUVAyf3UoSYaZrA22/OPUwvoHoQOSWZDkHXIy9VOiQAJNE8N97XzIIgbjB93sVC
njwOUk+kXEfmPZuD8RdAR43m1s+WrKCMukAIyg7hobLHqolkUPCdKlsaXgUsNsX1
T5ka1imVaIyggXWBVu3Q3Wpt8ERl82ncBr65wzRnvAdsGOFag4ujamSAU8s/Mhfy
EXNkx9u4MqvfWqhU7e5uBULfic+e836ojDxa5If7/MZo892lCQq6t861e5SOHhRN
AtS7toBmR/h5vYGDqmIwGGaR6YqcIMZ9JbWyPRbr2KIiMDGU7EvVYpIuIKdodbkJ
aN9RTmaCJTJVHrwMos9sAjwUqis+5gZj7lsPozp7OKYlFwy5Ae4+3C8e8Q1sIzKv
FaiodJ712fK6xsYr8CbUm4XbP3FBCAiYwbbaJg6odOciexpyvFnbF7152t+a6wOc
52z4pz7cCjZun40eDxmSucRGx5Do1ohFNrXxriGih0nFF82GCSCZZ3ddkSTIy/Uj
15MCKRXIOq/0kFDtMIJZ6X73I6jLvk0hiakfrV+GyrVBkzG1pHJEsSyiy7f1edTG
FjL/opqnz8GV8od9hLHJfwclPBSEA0fp7yNvOzKm1lNPEX009ME1hK4dLKNCqv3x
g+mJcflVCfjEqJzfEy4wPq5SJzOIzXva6DyBpA==
-----END CERTIFICATE-----`;

// https://github.com/bufbuild/connect-crosstest/blob/main/cert/client.key
export const clientKey = `-----BEGIN RSA PRIVATE KEY-----
MIIEpAIBAAKCAQEAqCSOgQ3rFjxEZu84yxgPT6dF0kd656XnF0yiAcGpq9+YK/yL
eIwGTDAVAR4XbywdKQI9f4ZVi7w0ErkAb37K9iq6jr7VTj9HOSgs8B47y5soYb4z
leYhHbb+ZlA8CC3EB/JryuF08lqiA77JVLNysVn7sKzx2RPqqbVQBPfNqW2IsUE0
xsp0SovrZRam9GtO9JKCruY4/sdk1eioIeEhZnsR3QUmFohJVBgJLNjCdPQk+fg7
2s+JXjxpQOlZQyI8In/5c4hwEgb1vuieGaS8gHgnPtfw4CO+BpqctqDRpm9iwTMK
zDmS+SrHYjMmGPWYz5ilnMcm44Bj34p23LTpXQIDAQABAoIBAFaTpDC9SuwDEjFy
QesJM3EPLztsBNPcL9ZmZhDDeCsAkWksu1/RsbhvFZGivexHaahg9+t+7vNpb+Ko
EZpXTghczfyMNGb63CCJGEJ3PtDCzpMtjYBEo46aV/m0nISVlBeHcotfdYkIs917
0kzjrU22iItbMZhV0gGaU16LfgEbiJpMS7nmVKnmLEs02g4G3H+xKXRfRhQA7RId
OIa/iHkJsNQ+o4MiJ7s4G1hp3zqZBSnHuPM3qqj+MAUHobeJKdB7WCW5UWXI9OmA
ryRSk+R6KDDoXxyWZc0FQ5BJ0OhwMzBsxgqs54CDWND/PLjmsvOjvdhMqpKRy2Am
oMXk0J0CgYEA0Mkbhh/M7nEeGwKM8MxovSEE0u0j2ksbgt9Wx2aCfiP6GWxLZZuj
o1aV7TgEn7M70qyeTs9B/fWVzk+tO0yN0S07VxlaY5RMV44LdHnQ85TeTEIxQIAa
ZYq3kFdfim9ZVzouZHK4mCqYoKpKQyx0sEjbfm9+tdPbs/x5xzVa5EcCgYEAziqU
zmopsZM4CnCnqvuKK8GH7WwDZXd7SrMOm2qBuvZxNQZsNNsTLR9SV23YA9yYrkmk
dqdVRS9WX1HjFgbSrQ19b4nk7GZ3d1pjCIZ0BW+WVI6ZkINRCniCsK/2fakCRyas
HTF+eZIre7SIjM2SKxQU7EbG1J1Mt3Vh3ilSyzsCgYEAuw1iDmERPhK0ESjQ0q+f
qsoZQ0vYEiu2IyMq4QyzHoXm/L3sMsUk7yKUwemtItL2ZsHmNt8y1W8f3q29muH0
MJKglmENfSeQ2eRV2O2GSaR3IMUw0QO0IoMMAFJ3M1SdKyviAnZRcWrAQTkvvUzn
4kPz+iuzzv1W2cL564KewuMCgYEAuNDXQQtOgQ+Wh1ViGRcRUBRXw/C2QrmPXvGR
QKWD0pSl+4Dcc62ITUTszc98fEm+3U7LDksHV9QNu7lutwo6xkN3lQuqmnlo0yfF
65iMXWsg+oAzDaeKeLZ7geTcNN3TWvFCDZGW7WipbmXymzaVt+RytTTlfSfd5ABo
UX396I0CgYASYF3TgzFVGkQK/lVlTOFaWAf0IZ3qwVfCWlezi4GVDHc+eZ27n8rE
UPFHgEHm9ID0jun/4FQsUkkWQpvfl2H51R4UtFVePXSiKq7D/KNamSUYY3Kvyf0a
5tmRR33Swjjp3fVRuFtiNVgfTA3OLa2quAqbRzxMsGYAUfeQtCb98g==
-----END RSA PRIVATE KEY-----`;<|MERGE_RESOLUTION|>--- conflicted
+++ resolved
@@ -17,10 +17,6 @@
   createGrpcWebTransport,
 } from "@bufbuild/connect-web";
 import type { ClientTransport } from "@bufbuild/connect-web";
-<<<<<<< HEAD
-import type { UnaryInterceptor } from "@bufbuild/connect-web/src";
-=======
->>>>>>> 2d4c35d9
 
 // The following servers are available through crosstests:
 //
@@ -35,26 +31,6 @@
 
 export const crosstestTransports: Record<
   string,
-<<<<<<< HEAD
-  (unaryInterceptors?: UnaryInterceptor[]) => ClientTransport
-> = {
-  "gRPC-web transport": (unaryInterceptors) =>
-    createGrpcWebTransport({
-      baseUrl,
-      unaryInterceptors,
-    }),
-  "connect JSON transport": (unaryInterceptors) =>
-    createConnectTransport({
-      baseUrl,
-      useBinaryFormat: false,
-      unaryInterceptors,
-    }),
-  "connect binary transport": (unaryInterceptors) =>
-    createConnectTransport({
-      baseUrl,
-      useBinaryFormat: true,
-      unaryInterceptors,
-=======
   (options?: Record<string, unknown>) => ClientTransport
 > = {
   "gRPC-web transport": (options) =>
@@ -73,7 +49,6 @@
       ...options,
       baseUrl,
       useBinaryFormat: true,
->>>>>>> 2d4c35d9
     }),
 };
 
