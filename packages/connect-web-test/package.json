--- conflicted
+++ resolved
@@ -17,17 +17,10 @@
     "default": "./dist/esm/index.js"
   },
   "dependencies": {
-<<<<<<< HEAD
-    "@bufbuild/connect-web": "0.7.0",
-    "@bufbuild/connect": "0.7.0",
+    "@bufbuild/connect-web": "0.8.0",
+    "@bufbuild/connect": "0.8.0",
     "@types/jasmine": "^4.3.1",
     "esbuild": "^0.17.10",
-=======
-    "@bufbuild/connect-web": "0.8.0",
-    "@bufbuild/connect": "0.8.0",
-    "@types/jasmine": "^4.3.0",
-    "esbuild": "^0.16.12",
->>>>>>> 199e29e2
     "jasmine": "^4.5.0",
     "karma": "^6.4.1",
     "karma-browserstack-launcher": "^1.6.0",
