--- conflicted
+++ resolved
@@ -3,11 +3,11 @@
   "private": true,
   "type": "module",
   "scripts": {
-<<<<<<< HEAD
-    "generate": "buf generate",
-    "conformance": "tsc --noEmit && npm run conformance:server && npm run conformance:client",
-    "conformance:server": "npx wrangler deploy -c ./conformance/wrangler-server.toml && connectconformance --mode server --conf ./conformance/conformance-cloudflare-server.yaml -v ./conformance/server.ts",
-    "conformance:client": "npx wrangler deploy -c ./conformance/wrangler-client.toml && connectconformance --mode client --conf ./conformance/conformance-cloudflare-client.yaml -v --known-failing @./conformance/known-failing-client.txt --bind 0.0.0.0 --port 8181 --cert $CLOUDFLARE_WORKERS_REFERENCE_SERVER_CERT --key $CLOUDFLARE_WORKERS_REFERENCE_SERVER_KEY  -- ./conformance/client.ts"
+    "conformance:server": "npx wrangler deploy -c ./conformance/wrangler-server.toml && connectconformance --mode server --conf ./conformance/conformance-cloudflare-server.yaml -v tsx ./conformance/server.ts",
+    "conformance:client": "npx wrangler deploy -c ./conformance/wrangler-client.toml && connectconformance --mode client --conf ./conformance/conformance-cloudflare-client.yaml -v --known-failing @./conformance/known-failing-client.txt --bind 0.0.0.0 --port 8181 --cert $CLOUDFLARE_WORKERS_REFERENCE_SERVER_CERT --key $CLOUDFLARE_WORKERS_REFERENCE_SERVER_KEY  -- tsx ./conformance/client.ts",
+    "format": "prettier --write --ignore-unknown '.'",
+    "license-header": "license-header",
+    "lint": "eslint --max-warnings 0 ."
   },
   "dependencies": {
     "@bufbuild/protobuf": "^2.0.0",
@@ -15,28 +15,9 @@
     "@connectrpc/connect-node": "2.0.0-alpha.1"
   },
   "devDependencies": {
-    "@cloudflare/workers-types": "^4.20240725.0",
-    "wrangler": "^3.68.0",
-    "tsx": "^4.16.5",
-    "@connectrpc/connect-conformance": "^2.0.0-alpha.1",
-    "@bufbuild/protoc-gen-es": "^2.0.0"
-=======
-    "conformance:server": "npx wrangler deploy -c ./conformance/wrangler-server.toml && connectconformance --mode server --conf ./conformance/conformance-cloudflare-server.yaml -v tsx ./conformance/server.ts",
-    "conformance:client": "npx wrangler deploy -c ./conformance/wrangler-client.toml && connectconformance --mode client --conf ./conformance/conformance-cloudflare-client.yaml -v --known-failing @./conformance/known-failing-client.txt --bind 0.0.0.0 --port 8181 --cert $CLOUDFLARE_WORKERS_REFERENCE_SERVER_CERT --key $CLOUDFLARE_WORKERS_REFERENCE_SERVER_KEY  -- tsx ./conformance/client.ts",
-    "format": "prettier --write --ignore-unknown '.'",
-    "license-header": "license-header",
-    "lint": "eslint --max-warnings 0 ."
-  },
-  "dependencies": {
-    "@bufbuild/protobuf": "^1.10.0",
-    "@connectrpc/connect": "1.5.0",
-    "@connectrpc/connect-node": "1.5.0"
-  },
-  "devDependencies": {
     "@cloudflare/workers-types": "^4.20240821.1",
     "wrangler": "^3.73.0",
     "tsx": "^4.19.0",
-    "@connectrpc/connect-conformance": "^1.5.0"
->>>>>>> 6575fc15
+    "@connectrpc/connect-conformance": "^2.0.0-alpha.1"
   }
 }