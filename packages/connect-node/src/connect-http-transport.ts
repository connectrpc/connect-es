// Copyright 2021-2023 Buf Technologies, Inc.
//
// Licensed under the Apache License, Version 2.0 (the "License");
// you may not use this file except in compliance with the License.
// You may obtain a copy of the License at
//
//      http://www.apache.org/licenses/LICENSE-2.0
//
// Unless required by applicable law or agreed to in writing, software
// distributed under the License is distributed on an "AS IS" BASIS,
// WITHOUT WARRANTIES OR CONDITIONS OF ANY KIND, either express or implied.
// See the License for the specific language governing permissions and
// limitations under the License.

import {
  appendHeaders,
<<<<<<< HEAD
  Code,
  connectEndStreamFlag,
  connectEndStreamFromJson,
  ConnectError,
  connectErrorFromJson,
  connectTrailerDemux,
=======
  ConnectError,
>>>>>>> 9d70251a
  createClientMethodSerializers,
  createMethodUrl,
  encodeEnvelope,
  Interceptor,
  runStreaming,
  runUnary,
  StreamingConn,
  StreamingRequest,
  Transport,
  UnaryRequest,
  UnaryResponse,
} from "@bufbuild/connect-core";
import {
  connectCreateRequestHeader,
  connectEndStreamFlag,
  connectEndStreamFromJson,
  connectErrorFromJson,
  connectTrailerDemux,
  connectValidateResponse,
} from "@bufbuild/connect-core/protocol-connect";
import type {
  AnyMessage,
  BinaryReadOptions,
  BinaryWriteOptions,
  JsonReadOptions,
  JsonWriteOptions,
  Message,
  MethodInfo,
  PartialMessage,
  ServiceType,
} from "@bufbuild/protobuf";
import { connectErrorFromNodeReason } from "./private/node-error.js";
import type { ReadableStreamReadResultLike } from "./lib.dom.streams.js";
import { defer } from "./private/defer.js";
import {
  end,
  jsonParse,
  readEnvelope,
  readToEnd,
  write,
} from "./private/io.js";
import * as http from "http";
import * as https from "https";
import {
  nodeHeaderToWebHeader,
  webHeaderToNodeHeaders,
} from "./private/web-header-to-node-headers.js";
import { assert } from "./private/assert.js";
import {
  compressedFlag,
  Compression,
  compressionBrotli,
  compressionGzip,
} from "./compression.js";
import { validateReadMaxBytesOption } from "./private/validate-read-max-bytes-option.js";
import {
  connectCreateRequestHeaderWithCompression,
  connectValidateResponseWithCompression,
} from "./connect-http2-transport.js";

const messageFlag = 0b00000000;

export interface ConnectHttpTransportOptions {
  /**
   * Base URI for all HTTP requests.
   *
   * Requests will be made to <baseUrl>/<package>.<service>/method
   *
   * Example: `baseUrl: "http://example.com/my-api"`
   *
   * This will make a `POST /my-api/my_package.MyService/Foo` to
   * `example.com` via HTTPS.
   */
  baseUrl: string;

  /**
   * By default, clients use the binary format for gRPC-web, because
   * not all gRPC-web implementations support JSON.
   */
  useBinaryFormat?: boolean;

  /**
   * Interceptors that should be applied to all calls running through
   * this transport. See the Interceptor type for details.
   */
  interceptors?: Interceptor[];

  /**
   * Options for the JSON format.
   */
  jsonOptions?: Partial<JsonReadOptions & JsonWriteOptions>;

  /**
   * Options for the binary wire format.
   */
  binaryOptions?: Partial<BinaryReadOptions & BinaryWriteOptions>;

  /**
   * Options for the http request.
   */
  httpOptions?: http.RequestOptions | https.RequestOptions;

  // TODO document
  acceptCompression?: Compression[];
  sendCompression?: Compression;
  compressMinBytes?: number;
  readMaxBytes?: number;
  sendMaxBytes?: number;
}

interface NodeRequestOptions<
  I extends Message<I> = AnyMessage,
  O extends Message<O> = AnyMessage
> extends Pick<ConnectHttpTransportOptions, "httpOptions"> {
  // Unary Request
  req: UnaryRequest<I>;

  // Request body
  payload: Uint8Array;
}

/**
 * Create a Transport for the Connect protocol using the Node.js
 * `http` or `https` package.
 *
 */
export function createConnectHttpTransport(
  options: ConnectHttpTransportOptions
): Transport {
  const useBinaryFormat = options.useBinaryFormat ?? false;
  const readMaxBytes = validateReadMaxBytesOption(options.readMaxBytes);
  const compressMinBytes = options.compressMinBytes ?? 0;
  const acceptCompression = options.acceptCompression ?? [
    compressionGzip,
    compressionBrotli,
  ];
  return {
    async unary<
      I extends Message<I> = AnyMessage,
      O extends Message<O> = AnyMessage
    >(
      service: ServiceType,
      method: MethodInfo<I, O>,
      signal: AbortSignal | undefined,
      timeoutMs: number | undefined,
      header: HeadersInit | undefined,
      message: PartialMessage<I>
    ): Promise<UnaryResponse<O>> {
      try {
        const { normalize, parse, serialize } = createClientMethodSerializers(
          method,
          useBinaryFormat,
          options.jsonOptions,
          options.binaryOptions
        );

        return await runUnary<I, O>(
          {
            stream: false,
            service,
            method,
            url: createMethodUrl(options.baseUrl, service, method),
            init: {},
            header: connectCreateRequestHeaderWithCompression(
              method.kind,
              useBinaryFormat,
              timeoutMs,
              header,
              acceptCompression.map((c) => c.name),
              options.sendCompression?.name
            ),
            message: normalize(message),
            signal: signal ?? new AbortController().signal,
          },
          async (req: UnaryRequest<I>): Promise<UnaryResponse<O>> => {
            let requestBody = serialize(req.message);
            if (
              options.sendCompression !== undefined &&
              requestBody.length >= compressMinBytes
            ) {
              requestBody = await options.sendCompression.compress(requestBody);
              req.header.set("Content-Encoding", options.sendCompression.name);
            } else {
              req.header.delete("Content-Encoding");
            }

            const response = await makeNodeRequest({
              req,
              payload: requestBody,
              httpOptions: options.httpOptions,
            });

            const responseHeaders = nodeHeaderToWebHeader(response.headers);
            assert(
              typeof response.statusCode == "number",
              "http1 client response is missing status code"
            );

            const { compression, isConnectUnaryError } =
              connectValidateResponseWithCompression(
                method.kind,
                useBinaryFormat,
                acceptCompression,
                response.statusCode,
                responseHeaders
              );

            if (isConnectUnaryError) {
              let responseBody = await readToEnd(response);
              if (compression) {
                responseBody = await compression.decompress(
                  responseBody,
                  readMaxBytes
                );
              }
              throw connectErrorFromJson(
                jsonParse(responseBody),
                appendHeaders(...connectTrailerDemux(responseHeaders))
              );
            }

            const [header, trailer] = connectTrailerDemux(responseHeaders);
            let responseBody = await readToEnd(response); // TODO(TCN-785) honor readMaxBytes

            if (compression) {
              responseBody = await compression.decompress(
                responseBody,
                readMaxBytes
              );
            }

            return {
              stream: false,
              service,
              method,
              header,
              message: parse(responseBody),
              trailer,
            };
          },
          options.interceptors
        );
      } catch (e) {
        throw connectErrorFromNodeReason(e);
      }
    },
    async stream<
      I extends Message<I> = AnyMessage,
      O extends Message<O> = AnyMessage
    >(
      service: ServiceType,
      method: MethodInfo<I, O>,
      signal: AbortSignal | undefined,
      timeoutMs: number | undefined,
      header: HeadersInit | undefined
    ): Promise<StreamingConn<I, O>> {
      const { normalize, serialize, parse } = createClientMethodSerializers(
        method,
        useBinaryFormat,
        options.jsonOptions,
        options.binaryOptions
      );
      return runStreaming<I, O>(
        {
          stream: true,
          service,
          method,
          url: createMethodUrl(options.baseUrl, service, method),
          init: {
            method: "POST",
            redirect: "error",
            mode: "cors",
          },
          signal: signal ?? new AbortController().signal,
          header: connectCreateRequestHeaderWithCompression(
            method.kind,
            useBinaryFormat,
            timeoutMs,
            header,
            acceptCompression.map((c) => c.name),
            options.sendCompression?.name
          ),
        },
        (req: StreamingRequest<I, O>) => {
          try {
            const endpoint = new URL(req.url);
            const nodeRequestFn = nodeRequest(endpoint.protocol);
            const stream = nodeRequestFn(req.url, {
              headers: webHeaderToNodeHeaders(req.header),
              method: "POST",
              path: endpoint.pathname,
              signal: req.signal,
              ...options.httpOptions,
            });
            const responsePromise = new Promise<http.IncomingMessage>(
              (resolve, reject) => {
                stream.on("response", (res) => {
                  resolve(res);
                });
                stream.on("error", reject);
              }
            );
            let endStreamReceived = false;
            const responseTrailer = defer<Headers>();
            const responseHeader = responsePromise.then((res) =>
              nodeHeaderToWebHeader(res.headers)
            );
            const conn: StreamingConn<I, O> = {
              ...req,
              responseHeader,
              responseTrailer,
              closed: false,
              async send(message: PartialMessage<I>) {
                if (stream.writableEnded) {
                  throw new ConnectError(
                    "cannot send, stream is already closed"
                  );
                }
                let flags = messageFlag;
                let body = serialize(normalize(message));
                if (
                  options.sendCompression &&
                  body.length >= compressMinBytes
                ) {
                  flags = flags | compressedFlag;
                  body = await options.sendCompression.compress(body);
                }
                try {
                  await write(stream, encodeEnvelope(flags, body));
                } catch (e) {
                  throw connectErrorFromNodeReason(e);
                }
              },
              async close() {
                if (stream.writableEnded) {
                  throw new ConnectError(
                    "cannot close, stream is already closed"
                  );
                }
                this.closed = true;
                await end(stream);
              },
              async read(): Promise<ReadableStreamReadResultLike<O>> {
                const response = await responsePromise;
                assert(
                  typeof response.statusCode == "number",
                  "http1 client response is missing status code"
                );
                const { compression } = connectValidateResponseWithCompression(
                  method.kind,
                  useBinaryFormat,
                  acceptCompression,
                  response.statusCode,
                  await responseHeader
                );
                try {
                  const result = await readEnvelope(response);
                  if (result.done) {
                    if (!endStreamReceived) {
                      throw new ConnectError("missing EndStreamResponse");
                    }
                    return {
                      done: true,
                    };
                  }
                  const flags = result.value.flags;
                  let data = result.value.data;
                  if ((flags & compressedFlag) === compressedFlag) {
                    if (!compression) {
                      throw new ConnectError(
                        `received compressed envelope, but no content-encoding`,
                        Code.InvalidArgument
                      );
                    }
                    data = await compression.decompress(data, readMaxBytes);
                  }
                  if ((flags & connectEndStreamFlag) === connectEndStreamFlag) {
                    endStreamReceived = true;
                    const endStream = connectEndStreamFromJson(data);
                    responseTrailer.resolve(endStream.metadata);
                    if (endStream.error) {
                      throw endStream.error;
                    }
                    return {
                      done: true,
                    };
                  }
                  return {
                    done: false,
                    value: parse(data),
                  };
                } catch (e) {
                  throw connectErrorFromNodeReason(e);
                }
              },
            };
            return Promise.resolve(conn);
          } catch (e) {
            throw connectErrorFromNodeReason(e);
          }
        },
        options.interceptors
      );
    },
  };
}

function makeNodeRequest(options: NodeRequestOptions) {
  return new Promise<http.IncomingMessage>((resolve, reject) => {
    const endpoint = new URL(options.req.url);
    const nodeRequestFn = nodeRequest(endpoint.protocol);
    const request = nodeRequestFn(options.req.url, {
      headers: webHeaderToNodeHeaders(options.req.header),
      method: "POST",
      path: endpoint.pathname,
      signal: options.req.signal,
      ...options.httpOptions,
    });

    request.on("error", (err) => {
      reject(`request failed ${String(err)}`);
    });

    request.on("response", (res) => {
      return resolve(res);
    });

    request.write(options.payload);
    request.end();
  });
}

function nodeRequest(protocol: string) {
  if (protocol.startsWith("http") || protocol.startsWith("https")) {
    return protocol.includes("https") ? https.request : http.request;
  }
  throw new Error("Unsupported protocol");
}<|MERGE_RESOLUTION|>--- conflicted
+++ resolved
@@ -14,16 +14,8 @@
 
 import {
   appendHeaders,
-<<<<<<< HEAD
   Code,
-  connectEndStreamFlag,
-  connectEndStreamFromJson,
   ConnectError,
-  connectErrorFromJson,
-  connectTrailerDemux,
-=======
-  ConnectError,
->>>>>>> 9d70251a
   createClientMethodSerializers,
   createMethodUrl,
   encodeEnvelope,
@@ -37,12 +29,10 @@
   UnaryResponse,
 } from "@bufbuild/connect-core";
 import {
-  connectCreateRequestHeader,
   connectEndStreamFlag,
   connectEndStreamFromJson,
   connectErrorFromJson,
   connectTrailerDemux,
-  connectValidateResponse,
 } from "@bufbuild/connect-core/protocol-connect";
 import type {
   AnyMessage,
