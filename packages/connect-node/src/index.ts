// Copyright 2021-2022 Buf Technologies, Inc.
//
// Licensed under the Apache License, Version 2.0 (the "License");
// you may not use this file except in compliance with the License.
// You may obtain a copy of the License at
//
//      http://www.apache.org/licenses/LICENSE-2.0
//
// Unless required by applicable law or agreed to in writing, software
// distributed under the License is distributed on an "AS IS" BASIS,
// WITHOUT WARRANTIES OR CONDITIONS OF ANY KIND, either express or implied.
// See the License for the specific language governing permissions and
// limitations under the License.

export * from "./connect-http2-transport.js";
<<<<<<< HEAD
export * from "./grpc-web-http2-transport.js";
export { mergeHandlers } from "./merge-handlers.js";
export { createHandler, createHandlers } from "./create-handler.js";
export { Handler, HandlerContext, ServiceImpl, MethodImpl } from "./handler.js";
=======
export {
  Handler,
  createHandler,
  createHandlers,
  mergeHandlers,
} from "./handler.js";
export {
  ServiceImpl,
  MethodImpl,
  HandlerContext,
  unimplementService,
} from "./implementation.js";
export { Protocol } from "./protocol.js";
export { createConnectProtocol } from "./connect-protocol.js";
export { createGrpcWebProtocol } from "./grpc-web-protocol.js";
>>>>>>> 278dd70c
export {
  createCallbackClient,
  CallbackClient,
  createPromiseClient,
  PromiseClient,
  CallOptions,
  Transport,
  ConnectError,
  connectErrorDetails,
  connectErrorFromReason,
  Code,
  Interceptor,
  UnaryRequest,
  UnaryResponse,
  StreamingRequest,
  StreamingConn,
  encodeBinaryHeader,
  decodeBinaryHeader,
} from "@bufbuild/connect-core";<|MERGE_RESOLUTION|>--- conflicted
+++ resolved
@@ -13,12 +13,7 @@
 // limitations under the License.
 
 export * from "./connect-http2-transport.js";
-<<<<<<< HEAD
 export * from "./grpc-web-http2-transport.js";
-export { mergeHandlers } from "./merge-handlers.js";
-export { createHandler, createHandlers } from "./create-handler.js";
-export { Handler, HandlerContext, ServiceImpl, MethodImpl } from "./handler.js";
-=======
 export {
   Handler,
   createHandler,
@@ -34,7 +29,6 @@
 export { Protocol } from "./protocol.js";
 export { createConnectProtocol } from "./connect-protocol.js";
 export { createGrpcWebProtocol } from "./grpc-web-protocol.js";
->>>>>>> 278dd70c
 export {
   createCallbackClient,
   CallbackClient,
