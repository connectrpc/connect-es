// Copyright 2021-2023 Buf Technologies, Inc.
//
// Licensed under the Apache License, Version 2.0 (the "License");
// you may not use this file except in compliance with the License.
// You may obtain a copy of the License at
//
//      http://www.apache.org/licenses/LICENSE-2.0
//
// Unless required by applicable law or agreed to in writing, software
// distributed under the License is distributed on an "AS IS" BASIS,
// WITHOUT WARRANTIES OR CONDITIONS OF ANY KIND, either express or implied.
// See the License for the specific language governing permissions and
// limitations under the License.

import {
  Code,
  compressedFlag,
  Compression,
  ConnectError,
  createClientMethodSerializers,
  createMethodUrl,
  encodeEnvelope,
  Interceptor,
  runStreaming,
  runUnary,
  StreamingConn,
  StreamingRequest,
  Transport,
  UnaryRequest,
  UnaryResponse,
} from "@bufbuild/connect-core";
import {
  createRequestHeaderWithCompression,
  validateResponseWithCompression,
  validateTrailer,
} from "@bufbuild/connect-core/protocol-grpc";
import type {
  AnyMessage,
  BinaryReadOptions,
  BinaryWriteOptions,
  JsonReadOptions,
  JsonWriteOptions,
  Message,
  MethodInfo,
  PartialMessage,
  ServiceType,
} from "@bufbuild/protobuf";
import * as http2 from "http2";
import type { ReadableStreamReadResultLike } from "./lib.dom.streams.js";
import { defer } from "./private/defer.js";
import {
  end,
  readEnvelope,
  readResponseHeader,
  readResponseTrailer,
  write,
} from "./private/io.js";
import { webHeaderToNodeHeaders } from "./private/node-universal.js";
import { connectErrorFromNodeReason } from "./private/node-error.js";
import { compressionBrotli, compressionGzip } from "./compression.js";
import { validateReadMaxBytesOption } from "./private/validate-read-max-bytes-option.js";

/**
 * Options used to configure the gRPC-web transport.
 *
 * See createGrpcHttp2Transport().
 */
export interface GrpcHttp2TransportOptions {
  /**
   * Base URI for all HTTP requests.
   *
   * Requests will be made to <baseUrl>/<package>.<service>/method
   *
   * Example: `baseUrl: "https://example.com/my-api"`
   *
   * This will make a `POST /my-api/my_package.MyService/Foo` to
   * `example.com` via HTTPS.
   */
  baseUrl: string;

  /**
   * By default, clients use the binary format for gRPC-web, because
   * not all gRPC-web implementations support JSON.
   */
  useBinaryFormat?: boolean;

  // TODO document
  http2Options?: http2.ClientSessionOptions | http2.SecureClientSessionOptions;

  /**
   * Interceptors that should be applied to all calls running through
   * this transport. See the Interceptor type for details.
   */
  interceptors?: Interceptor[];

  /**
   * Options for the JSON format.
   */
  jsonOptions?: Partial<JsonReadOptions & JsonWriteOptions>;

  /**
   * Options for the binary wire format.
   */
  binaryOptions?: Partial<BinaryReadOptions & BinaryWriteOptions>;

  // TODO document
  acceptCompression?: Compression[];
  sendCompression?: Compression;
  compressMinBytes?: number;
  readMaxBytes?: number;
<<<<<<< HEAD
  sendMaxBytes?: number;

  keepSessionAlive?: boolean;
=======
  writeMaxBytes?: number;
>>>>>>> fbb089ed
}

/**
 * Create a Transport for the gRPC protocol using the Node.js `http2` package.
 */
export function createGrpcHttp2Transport(
  options: GrpcHttp2TransportOptions
): Transport {
  const useBinaryFormat = options.useBinaryFormat ?? false;
  const readMaxBytes = validateReadMaxBytesOption(options.readMaxBytes);
  const compressMinBytes = options.compressMinBytes ?? 0;
  const acceptCompression = options.acceptCompression ?? [
    compressionGzip,
    compressionBrotli,
  ];
  const keepAlive = options.keepSessionAlive ?? false;
  let session: http2.ClientHttp2Session | undefined;
  const closeSession = () => {
    session?.close();
    session = undefined;
  };
  return {
    async unary<
      I extends Message<I> = AnyMessage,
      O extends Message<O> = AnyMessage
    >(
      service: ServiceType,
      method: MethodInfo<I, O>,
      signal: AbortSignal | undefined,
      timeoutMs: number | undefined,
      header: HeadersInit | undefined,
      message: PartialMessage<I>
    ): Promise<UnaryResponse<O>> {
      const { normalize, serialize, parse } = createClientMethodSerializers(
        method,
        useBinaryFormat,
        options.jsonOptions,
        options.binaryOptions
      );
      try {
        return await runUnary<I, O>(
          {
            stream: false,
            service,
            method,
            url: createMethodUrl(options.baseUrl, service, method),
            init: {},
            header: createRequestHeaderWithCompression(
              useBinaryFormat,
              timeoutMs,
              header,
              acceptCompression,
              options.sendCompression
            ),
            message: normalize(message),
            signal: signal ?? new AbortController().signal,
          },
          async (req: UnaryRequest<I>): Promise<UnaryResponse<O>> => {
            if (session === undefined) {
              session = await new Promise<http2.ClientHttp2Session>(
                (resolve, reject) => {
                  const s = http2.connect(
                    // Userinfo (user ID and password), path, querystring, and fragment details in the URL will be ignored.
                    // See https://nodejs.org/api/http2.html#http2connectauthority-options-listener
                    req.url,
                    options.http2Options,
                    (s) => resolve(s)
                  );
                  s.on("error", (err) => reject(err));
                }
              );
            }
            let flag = 0;
            let body = serialize(req.message);
            if (
              options.sendCompression !== undefined &&
              body.length >= compressMinBytes
            ) {
              body = await options.sendCompression.compress(body);
              flag = compressedFlag;
            }

            const stream = session.request(
              {
                ...webHeaderToNodeHeaders(req.header),
                ":method": "POST",
                ":path": new URL(req.url).pathname,
              },
              {
                signal: req.signal,
              }
            );

            const headersPromise = readResponseHeader(stream);
            const trailerPromise = readResponseTrailer(stream);
            const enveloped = encodeEnvelope(flag, body);
            await write(stream, enveloped);
            await end(stream);

            const [responseCode, responseHeader] = await headersPromise;
            const { compression } = validateResponseWithCompression(
              useBinaryFormat,
              acceptCompression,
              responseCode,
              responseHeader
            );
            const messageResult = await readEnvelope(stream);
            const eofResult = await readEnvelope(stream);
            if (!eofResult.done) {
              throw "extraneous data";
            }

            const trailer = await trailerPromise;
            validateTrailer(trailer);

            if (messageResult.done) {
              throw "premature eof";
            }
            let messageData = messageResult.value.data;
            if (
              (messageResult.value.flags & compressedFlag) ===
              compressedFlag
            ) {
              if (!compression) {
                throw new ConnectError(
                  `received compressed envelope, but no grpc-encoding`,
                  Code.InvalidArgument
                );
              }
              messageData = await compression.decompress(
                messageData,
                readMaxBytes
              );
            }
            if (!keepAlive) {
              closeSession();
            }
            return <UnaryResponse<O>>{
              stream: false,
              service,
              method,
              header: responseHeader,
              message: parse(messageData),
              trailer,
            };
          },
          options.interceptors
        );
      } catch (e) {
        throw connectErrorFromNodeReason(e);
      }
    },
    async stream<
      I extends Message<I> = AnyMessage,
      O extends Message<O> = AnyMessage
    >(
      service: ServiceType,
      method: MethodInfo<I, O>,
      signal: AbortSignal | undefined,
      timeoutMs: number | undefined,
      header: HeadersInit | undefined
    ): Promise<StreamingConn<I, O>> {
      const { normalize, serialize, parse } = createClientMethodSerializers(
        method,
        useBinaryFormat,
        options.jsonOptions,
        options.binaryOptions
      );
      return runStreaming<I, O>(
        {
          stream: true,
          service,
          method,
          url: createMethodUrl(options.baseUrl, service, method),
          init: {
            method: "POST",
            redirect: "error",
            mode: "cors",
          },
          signal: signal ?? new AbortController().signal,
          header: createRequestHeaderWithCompression(
            useBinaryFormat,
            timeoutMs,
            header,
            acceptCompression,
            options.sendCompression
          ),
        },
        async (req: StreamingRequest<I, O>) => {
          try {
            if (session === undefined) {
              session = await new Promise<http2.ClientHttp2Session>(
                (resolve, reject) => {
                  const s = http2.connect(
                    // Userinfo (user ID and password), path, querystring, and fragment details in the URL will be ignored.
                    // See https://nodejs.org/api/http2.html#http2connectauthority-options-listener
                    req.url,
                    options.http2Options,
                    (s) => resolve(s)
                  );
                  s.on("error", (err) => reject(err));
                }
              );
            }
            const stream = session.request(
              {
                ...webHeaderToNodeHeaders(req.header),
                ":method": "POST",
                ":path": new URL(req.url).pathname,
              },
              {
                signal: req.signal,
              }
            );
            const headerPromise = readResponseHeader(stream);
            const trailerPromise = readResponseTrailer(stream);
            const responseTrailer = defer<Headers>();
            const conn: StreamingConn<I, O> = {
              ...req,
              responseHeader: headerPromise.then(([, header]) => header),
              responseTrailer,
              closed: false,
              async send(message: PartialMessage<I>): Promise<void> {
                if (stream.writableEnded) {
                  throw new ConnectError(
                    "cannot send, stream is already closed"
                  );
                }
                let flags = 0;
                let body = serialize(normalize(message));
                if (
                  options.sendCompression !== undefined &&
                  body.length >= compressMinBytes
                ) {
                  flags = flags | compressedFlag;
                  body = await options.sendCompression.compress(body);
                }

                const enveloped = encodeEnvelope(flags, body);
                try {
                  await write(stream, enveloped);
                } catch (e) {
                  throw connectErrorFromNodeReason(e);
                }
              },
              async close(): Promise<void> {
                if (stream.writableEnded) {
                  throw new ConnectError(
                    "cannot close, stream is already closed"
                  );
                }
                this.closed = true;
                await end(stream);
              },
              async read(): Promise<ReadableStreamReadResultLike<O>> {
                const [responseStatus, responseHeader] = await headerPromise;
                const { compression } = validateResponseWithCompression(
                  useBinaryFormat,
                  acceptCompression,
                  responseStatus,
                  responseHeader
                );
                try {
                  const result = await readEnvelope(stream);
                  if (result.done) {
                    const trailer = await trailerPromise;
                    validateTrailer(trailer);
                    responseTrailer.resolve(trailer);
                    if (!keepAlive) {
                      closeSession();
                    }
                    return {
                      done: true,
                      value: undefined,
                    };
                  }
                  const flags = result.value.flags;
                  let data = result.value.data;

                  if ((flags & compressedFlag) === compressedFlag) {
                    if (!compression) {
                      throw new ConnectError(
                        `received compressed envelope, but no grpc-encoding`,
                        Code.InvalidArgument
                      );
                    }
                    data = await compression.decompress(data, readMaxBytes);
                  }

                  return {
                    done: false,
                    value: parse(data),
                  };
                } catch (e) {
                  throw connectErrorFromNodeReason(e);
                }
              },
            };
            return conn;
          } catch (e) {
            throw connectErrorFromNodeReason(e);
          }
        },
        options.interceptors
      );
    },
  };
}<|MERGE_RESOLUTION|>--- conflicted
+++ resolved
@@ -108,13 +108,9 @@
   sendCompression?: Compression;
   compressMinBytes?: number;
   readMaxBytes?: number;
-<<<<<<< HEAD
-  sendMaxBytes?: number;
+  writeMaxBytes?: number;
 
   keepSessionAlive?: boolean;
-=======
-  writeMaxBytes?: number;
->>>>>>> fbb089ed
 }
 
 /**
