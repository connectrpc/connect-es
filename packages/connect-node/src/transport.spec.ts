--- conflicted
+++ resolved
@@ -57,13 +57,8 @@
     }),
   );
   async function testRstStream(transport: Transport) {
-<<<<<<< HEAD
-    const client = createPromiseClient(ElizaService, transport);
+    const client = createClient(ElizaService, transport);
     const it = client.introduce({ name: "1" })[Symbol.asyncIterator]();
-=======
-    const client = createClient(TestService, transport);
-    const it = client.server({ value: 1 })[Symbol.asyncIterator]();
->>>>>>> f074ab1d
     const first = await it.next();
     expect(first.done).toBeFalse();
     expect(first.value).toEqual(
