// Copyright 2021-2023 Buf Technologies, Inc.
//
// Licensed under the Apache License, Version 2.0 (the "License");
// you may not use this file except in compliance with the License.
// You may obtain a copy of the License at
//
//      http://www.apache.org/licenses/LICENSE-2.0
//
// Unless required by applicable law or agreed to in writing, software
// distributed under the License is distributed on an "AS IS" BASIS,
// WITHOUT WARRANTIES OR CONDITIONS OF ANY KIND, either express or implied.
// See the License for the specific language governing permissions and
// limitations under the License.

import {
  Code,
  compressedFlag,
  Compression,
  ConnectError,
  createClientMethodSerializers,
  createMethodUrl,
  encodeEnvelope,
  Interceptor,
  runStreaming,
  runUnary,
  StreamingConn,
  StreamingRequest,
  Transport,
  UnaryRequest,
  UnaryResponse,
} from "@bufbuild/connect-core";
import {
<<<<<<< HEAD
  createRequestHeaderWithCompression,
  trailerParse,
  trailerFlag,
  validateResponseWithCompression,
=======
  createRequestHeader,
  headerAcceptEncoding,
  headerEncoding,
  trailerFlag,
  trailerParse,
  validateResponse,
  validateTrailer,
>>>>>>> ea2ceec7
} from "@bufbuild/connect-core/protocol-grpc-web";
import type {
  AnyMessage,
  BinaryReadOptions,
  BinaryWriteOptions,
  JsonReadOptions,
  JsonWriteOptions,
  Message,
  MethodInfo,
  PartialMessage,
  ServiceType,
} from "@bufbuild/protobuf";
import * as http2 from "http2";
import type { ReadableStreamReadResultLike } from "./lib.dom.streams.js";
import { defer } from "./private/defer.js";
import { end, readEnvelope, readResponseHeader, write } from "./private/io.js";
import { webHeaderToNodeHeaders } from "./private/web-header-to-node-headers.js";
import { connectErrorFromNodeReason } from "./private/node-error.js";
import { compressionBrotli, compressionGzip } from "./compression.js";
import { validateReadMaxBytesOption } from "./private/validate-read-max-bytes-option.js";

/**
 * Options used to configure the gRPC-web transport.
 *
 * See createGrpcWebHttp2Transport().
 */
export interface GrpcWebHttp2TransportOptions {
  /**
   * Base URI for all HTTP requests.
   *
   * Requests will be made to <baseUrl>/<package>.<service>/method
   *
   * Example: `baseUrl: "https://example.com/my-api"`
   *
   * This will make a `POST /my-api/my_package.MyService/Foo` to
   * `example.com` via HTTPS.
   */
  baseUrl: string;

  /**
   * By default, clients use the binary format for gRPC-web, because
   * not all gRPC-web implementations support JSON.
   */
  useBinaryFormat?: boolean;

  // TODO document
  http2Options?: http2.ClientSessionOptions | http2.SecureClientSessionOptions;

  /**
   * Interceptors that should be applied to all calls running through
   * this transport. See the Interceptor type for details.
   */
  interceptors?: Interceptor[];

  /**
   * Options for the JSON format.
   */
  jsonOptions?: Partial<JsonReadOptions & JsonWriteOptions>;

  /**
   * Options for the binary wire format.
   */
  binaryOptions?: Partial<BinaryReadOptions & BinaryWriteOptions>;

  // TODO document
  acceptCompression?: Compression[];
  sendCompression?: Compression;
  compressMinBytes?: number;
  readMaxBytes?: number;
  sendMaxBytes?: number;
}

/**
 * Create a Transport for the gRPC-web protocol using the Node.js `http2`
 * package.
 */
export function createGrpcWebHttp2Transport(
  options: GrpcWebHttp2TransportOptions
): Transport {
  const useBinaryFormat = options.useBinaryFormat ?? false;
  const readMaxBytes = validateReadMaxBytesOption(options.readMaxBytes);
  const compressMinBytes = options.compressMinBytes ?? 0;
  const acceptCompression = options.acceptCompression ?? [
    compressionGzip,
    compressionBrotli,
  ];
  return {
    async unary<
      I extends Message<I> = AnyMessage,
      O extends Message<O> = AnyMessage
    >(
      service: ServiceType,
      method: MethodInfo<I, O>,
      signal: AbortSignal | undefined,
      timeoutMs: number | undefined,
      header: HeadersInit | undefined,
      message: PartialMessage<I>
    ): Promise<UnaryResponse<O>> {
      const { normalize, serialize, parse } = createClientMethodSerializers(
        method,
        useBinaryFormat,
        options.jsonOptions,
        options.binaryOptions
      );
      try {
        return await runUnary<I, O>(
          {
            stream: false,
            service,
            method,
            url: createMethodUrl(options.baseUrl, service, method),
            init: {},
            header: createRequestHeaderWithCompression(
              method.kind,
              useBinaryFormat,
              timeoutMs,
              header,
              acceptCompression.map((c) => c.name),
              options.sendCompression?.name
            ),
            message: normalize(message),
            signal: signal ?? new AbortController().signal,
          },
          async (req: UnaryRequest<I>): Promise<UnaryResponse<O>> => {
            // TODO(TCN-884) We create a new session for every request - we should share a connection instead,
            //      and offer control over connection state via methods / properties on the transport.
            const session: http2.ClientHttp2Session =
              await new Promise<http2.ClientHttp2Session>((resolve, reject) => {
                const s = http2.connect(
                  // Userinfo (user ID and password), path, querystring, and fragment details in the URL will be ignored.
                  // See https://nodejs.org/api/http2.html#http2connectauthority-options-listener
                  req.url,
                  options.http2Options,
                  (s) => resolve(s)
                );
                s.on("error", (err) => reject(err));
              });

            let flag = 0;
            let body = serialize(req.message);
            if (
              options.sendCompression !== undefined &&
              body.length >= compressMinBytes
            ) {
              body = await options.sendCompression.compress(body);
              flag = compressedFlag;
              req.header.set("Grpc-Encoding", options.sendCompression.name);
            } else {
              req.header.delete("Grpc-Encoding");
            }

            const stream = session.request(
              {
                ...webHeaderToNodeHeaders(req.header),
                ":method": "POST",
                ":path": new URL(req.url).pathname,
              },
              {
                signal: req.signal,
              }
            );

            const headersPromise = readResponseHeader(stream);
            const envelope = encodeEnvelope(flag, body);
            await write(stream, envelope);
            await end(stream);

            const [responseCode, responseHeader] = await headersPromise;
            const { compression } = validateResponseWithCompression(
              useBinaryFormat,
              acceptCompression,
              responseCode,
              responseHeader
            );

            const messageOrTrailerResult = await readEnvelope(stream);
            if (messageOrTrailerResult.done) {
              throw "premature eof";
            }
            let messageOrTrailerData = messageOrTrailerResult.value.data;
            if (
              (messageOrTrailerResult.value.flags & compressedFlag) ===
              compressedFlag
            ) {
              if (!compression) {
                throw new ConnectError(
                  `received compressed envelope, but no grpc-encoding`,
                  Code.InvalidArgument
                );
              }
              messageOrTrailerData = await compression.decompress(
                messageOrTrailerData,
                readMaxBytes
              );
            }

            if (
              (messageOrTrailerResult.value.flags & trailerFlag) ===
              trailerFlag
            ) {
              // Unary responses require exactly one response message, but in
              // case of an error, it is perfectly valid to have a response body
              // that only contains error trailers.
              validateTrailer(trailerParse(messageOrTrailerData));
              // At this point, we received trailers only, but the trailers did
              // not have an error status code.
              throw "unexpected trailer";
            }

            const trailerResult = await readEnvelope(stream);
            if (trailerResult.done) {
              throw "missing trailer";
            }
            let trailerResultData = trailerResult.value.data;
            if (
              (trailerResult.value.flags & compressedFlag) ===
              compressedFlag
            ) {
              if (!compression) {
                throw new ConnectError(
                  `received compressed envelope, but no grpc-encoding`,
                  Code.InvalidArgument
                );
              }
              trailerResultData = await compression.decompress(
                trailerResultData,
                readMaxBytes
              );
            }
            const trailer = trailerParse(trailerResultData);
            validateTrailer(trailer);

            const eofResult = await readEnvelope(stream);
            if (!eofResult.done) {
              throw "extraneous data";
            }

            return <UnaryResponse<O>>{
              stream: false,
              service,
              method,
              header: responseHeader,
              message: parse(messageOrTrailerData),
              trailer,
            };
          },
          options.interceptors
        );
      } catch (e) {
        throw connectErrorFromNodeReason(e);
      }
    },
    async stream<
      I extends Message<I> = AnyMessage,
      O extends Message<O> = AnyMessage
    >(
      service: ServiceType,
      method: MethodInfo<I, O>,
      signal: AbortSignal | undefined,
      timeoutMs: number | undefined,
      header: HeadersInit | undefined
    ): Promise<StreamingConn<I, O>> {
      const { normalize, serialize, parse } = createClientMethodSerializers(
        method,
        useBinaryFormat,
        options.jsonOptions,
        options.binaryOptions
      );
      return runStreaming<I, O>(
        {
          stream: true,
          service,
          method,
          url: createMethodUrl(options.baseUrl, service, method),
          init: {
            method: "POST",
            redirect: "error",
            mode: "cors",
          },
          signal: signal ?? new AbortController().signal,
          header: createRequestHeaderWithCompression(
            method.kind,
            useBinaryFormat,
            timeoutMs,
            header,
            acceptCompression.map((c) => c.name),
            options.sendCompression?.name
          ),
        },
        async (req: StreamingRequest<I, O>) => {
          try {
            // TODO(TCN-884) We create a new session for every request - we should share a connection instead,
            //      and offer control over connection state via methods / properties on the transport.
            const session: http2.ClientHttp2Session =
              await new Promise<http2.ClientHttp2Session>((resolve, reject) => {
                const s = http2.connect(req.url, options.http2Options, (s) =>
                  resolve(s)
                );
                s.on("error", (err) => reject(err));
              });
            const stream = session.request(
              {
                ...webHeaderToNodeHeaders(req.header),
                ":method": "POST",
                ":path": new URL(req.url).pathname,
              },
              {
                signal: req.signal,
              }
            );
            const headerPromise = readResponseHeader(stream);
            let endStreamReceived = false;
            let messageReceived = false;
            const responseTrailer = defer<Headers>();
            const conn: StreamingConn<I, O> = {
              ...req,
              responseHeader: headerPromise.then(([, header]) => header),
              responseTrailer,
              closed: false,
              async send(message: PartialMessage<I>): Promise<void> {
                if (stream.writableEnded) {
                  throw new ConnectError(
                    "cannot send, stream is already closed"
                  );
                }
                let flags = 0;
                let body = serialize(normalize(message));
                if (
                  options.sendCompression &&
                  body.length >= compressMinBytes
                ) {
                  flags = flags | compressedFlag;
                  body = await options.sendCompression.compress(body);
                }

                const enveloped = encodeEnvelope(flags, body);
                try {
                  await write(stream, enveloped);
                } catch (e) {
                  throw connectErrorFromNodeReason(e);
                }
              },
              async close(): Promise<void> {
                if (stream.writableEnded) {
                  throw new ConnectError(
                    "cannot close, stream is already closed"
                  );
                }
                this.closed = true;
                await end(stream);
              },
              async read(): Promise<ReadableStreamReadResultLike<O>> {
                const [responseStatus, responseHeader] = await headerPromise;
                const { compression } = validateResponseWithCompression(
                  useBinaryFormat,
                  acceptCompression,
                  responseStatus,
                  responseHeader
                );
                try {
                  const result = await readEnvelope(stream);
                  if (result.done) {
                    if (messageReceived && !endStreamReceived) {
                      throw new ConnectError("missing trailers");
                    }

                    return {
                      done: true,
                      value: undefined,
                    };
                  }

                  const flags = result.value.flags;
                  let data = result.value.data;

                  if ((flags & compressedFlag) === compressedFlag) {
                    if (!compression) {
                      throw new ConnectError(
                        `received compressed envelope, but no grpc-encoding`,
                        Code.InvalidArgument
                      );
                    }
                    data = await compression.decompress(data, readMaxBytes);
                  }
                  if ((flags & trailerFlag) === trailerFlag) {
                    endStreamReceived = true;
                    const trailer = trailerParse(data);
                    validateTrailer(trailer);
                    responseTrailer.resolve(trailer);
                    return {
                      done: true,
                      value: undefined,
                    };
                  }
                  messageReceived = true;
                  return {
                    done: false,
                    value: parse(data),
                  };
                } catch (e) {
                  throw connectErrorFromNodeReason(e);
                }
              },
            };
            return conn;
          } catch (e) {
            throw connectErrorFromNodeReason(e);
          }
        },
        options.interceptors
      );
    },
  };
}

<<<<<<< HEAD
// export function grpcWebValidateResponseWithCompression(
//   useBinaryFormat: boolean,
//   acceptCompression: Compression[],
//   status: number,
//   headers: Headers
// ): { compression: Compression | undefined } {
//   validateResponse(useBinaryFormat, status, headers);

//   let compression: Compression | undefined;
//   const encodingField = "Grpc-Encoding";
//   const encoding = headers.get(encodingField);
//   if (encoding !== null && encoding.toLowerCase() !== "identity") {
//     compression = acceptCompression.find((c) => c.name === encoding);
//     if (!compression) {
//       throw new ConnectError(
//         `unsupported response encoding "${encoding}"`,
//         Code.InvalidArgument
//       );
//     }
//   }
//   return {
//     compression,
//   };
// }
=======
export function grpcWebCreateRequestHeaderWithCompression(
  methodKind: MethodKind,
  useBinaryFormat: boolean,
  timeoutMs: number | undefined,
  userProvidedHeaders: HeadersInit | undefined,
  acceptCompression: string[],
  sendCompression: string | undefined
): Headers {
  const result = createRequestHeader(
    useBinaryFormat,
    timeoutMs,
    userProvidedHeaders
  );
  if (sendCompression !== undefined) {
    result.set(headerEncoding, sendCompression);
  }
  if (acceptCompression.length > 0) {
    result.set(headerAcceptEncoding, acceptCompression.join(","));
  }
  return result;
}

export function grpcWebValidateResponseWithCompression(
  useBinaryFormat: boolean,
  acceptCompression: Compression[],
  status: number,
  headers: Headers
): { compression: Compression | undefined } {
  validateResponse(useBinaryFormat, status, headers);

  let compression: Compression | undefined;
  const encoding = headers.get(headerEncoding);
  if (encoding !== null && encoding.toLowerCase() !== "identity") {
    compression = acceptCompression.find((c) => c.name === encoding);
    if (!compression) {
      throw new ConnectError(
        `unsupported response encoding "${encoding}"`,
        Code.InvalidArgument
      );
    }
  }
  return {
    compression,
  };
}
>>>>>>> ea2ceec7
<|MERGE_RESOLUTION|>--- conflicted
+++ resolved
@@ -30,20 +30,10 @@
   UnaryResponse,
 } from "@bufbuild/connect-core";
 import {
-<<<<<<< HEAD
   createRequestHeaderWithCompression,
   trailerParse,
   trailerFlag,
   validateResponseWithCompression,
-=======
-  createRequestHeader,
-  headerAcceptEncoding,
-  headerEncoding,
-  trailerFlag,
-  trailerParse,
-  validateResponse,
-  validateTrailer,
->>>>>>> ea2ceec7
 } from "@bufbuild/connect-core/protocol-grpc-web";
 import type {
   AnyMessage,
@@ -457,77 +447,4 @@
       );
     },
   };
-}
-
-<<<<<<< HEAD
-// export function grpcWebValidateResponseWithCompression(
-//   useBinaryFormat: boolean,
-//   acceptCompression: Compression[],
-//   status: number,
-//   headers: Headers
-// ): { compression: Compression | undefined } {
-//   validateResponse(useBinaryFormat, status, headers);
-
-//   let compression: Compression | undefined;
-//   const encodingField = "Grpc-Encoding";
-//   const encoding = headers.get(encodingField);
-//   if (encoding !== null && encoding.toLowerCase() !== "identity") {
-//     compression = acceptCompression.find((c) => c.name === encoding);
-//     if (!compression) {
-//       throw new ConnectError(
-//         `unsupported response encoding "${encoding}"`,
-//         Code.InvalidArgument
-//       );
-//     }
-//   }
-//   return {
-//     compression,
-//   };
-// }
-=======
-export function grpcWebCreateRequestHeaderWithCompression(
-  methodKind: MethodKind,
-  useBinaryFormat: boolean,
-  timeoutMs: number | undefined,
-  userProvidedHeaders: HeadersInit | undefined,
-  acceptCompression: string[],
-  sendCompression: string | undefined
-): Headers {
-  const result = createRequestHeader(
-    useBinaryFormat,
-    timeoutMs,
-    userProvidedHeaders
-  );
-  if (sendCompression !== undefined) {
-    result.set(headerEncoding, sendCompression);
-  }
-  if (acceptCompression.length > 0) {
-    result.set(headerAcceptEncoding, acceptCompression.join(","));
-  }
-  return result;
-}
-
-export function grpcWebValidateResponseWithCompression(
-  useBinaryFormat: boolean,
-  acceptCompression: Compression[],
-  status: number,
-  headers: Headers
-): { compression: Compression | undefined } {
-  validateResponse(useBinaryFormat, status, headers);
-
-  let compression: Compression | undefined;
-  const encoding = headers.get(headerEncoding);
-  if (encoding !== null && encoding.toLowerCase() !== "identity") {
-    compression = acceptCompression.find((c) => c.name === encoding);
-    if (!compression) {
-      throw new ConnectError(
-        `unsupported response encoding "${encoding}"`,
-        Code.InvalidArgument
-      );
-    }
-  }
-  return {
-    compression,
-  };
-}
->>>>>>> ea2ceec7
+}