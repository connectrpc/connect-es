--- conflicted
+++ resolved
@@ -24,13 +24,8 @@
   },
   "dependencies": {
     "fast-glob": "3.3.3",
-<<<<<<< HEAD
-    "jscodeshift": "17.1.1",
+    "jscodeshift": "17.1.2",
     "semver": "^7.7.0",
-=======
-    "jscodeshift": "17.1.2",
-    "semver": "^7.6.3",
->>>>>>> a69e473e
     "yaml": "^2.7.0"
   },
   "devDependencies": {
