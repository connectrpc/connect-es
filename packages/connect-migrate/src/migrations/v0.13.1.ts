--- conflicted
+++ resolved
@@ -134,13 +134,9 @@
 export const v0_13_1: Migration = {
   applicable(scanned: Scanned) {
     return scanned.packageFiles.some(
-<<<<<<< HEAD
-      ({ pkg }) => migrateDependencies(pkg, dependencyMigrations) !== null,
-=======
       ({ pkg }) =>
-        replaceDependencies(structuredClone(pkg), dependencyReplacements) !==
+        migrateDependencies(structuredClone(pkg), dependencyMigrations) !==
         null,
->>>>>>> f074ab1d
     );
   },
   migrate({
@@ -157,13 +153,9 @@
       const oldPluginUsed = scanned.packageFiles
         .filter(
           ({ pkg }) =>
-<<<<<<< HEAD
-            migrateDependencies(pkg, [oldPluginReplacement]) !== null,
-=======
-            replaceDependencies(structuredClone(pkg), [
+            migrateDependencies(structuredClone(pkg), [
               oldPluginReplacement,
             ]) !== null,
->>>>>>> f074ab1d
         )
         .map(({ path }) => path);
       if (oldPluginUsed.length > 0) {
@@ -177,13 +169,9 @@
       const removedWebExportsUsed = scanned.packageFiles
         .filter(
           ({ pkg }) =>
-<<<<<<< HEAD
-            migrateDependencies(pkg, [removedWebExportReplacement]) !== null,
-=======
-            replaceDependencies(structuredClone(pkg), [
+            migrateDependencies(structuredClone(pkg), [
               removedWebExportReplacement,
             ]) !== null,
->>>>>>> f074ab1d
         )
         .map(({ path }) => path);
       if (removedWebExportsUsed.length > 0) {
