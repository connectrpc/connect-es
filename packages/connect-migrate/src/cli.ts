--- conflicted
+++ resolved
@@ -19,13 +19,9 @@
 import { scan } from "./lib/scan";
 import { Logger } from "./lib/logger";
 import { v0_13_1 } from "./migrations/v0.13.1";
-<<<<<<< HEAD
 import { v2_0_0 } from "./migrations/v2.0.0";
-import { Migration } from "./migration";
-=======
 import { v1_16_0 } from "./migrations/v1.16.0";
 import type { Migration } from "./migration";
->>>>>>> f074ab1d
 
 const usage = `USAGE: connect-migrate [flags]
 Updates references to connect-es packages in your project to use @connectrpc.
@@ -39,11 +35,7 @@
 `;
 
 const logger = new Logger();
-<<<<<<< HEAD
-const migrations = [v0_13_1, v2_0_0];
-=======
-const migrations = [v0_13_1, v1_16_0];
->>>>>>> f074ab1d
+const migrations = [v0_13_1, v1_16_0, v2_0_0];
 void main();
 
 async function main() {
