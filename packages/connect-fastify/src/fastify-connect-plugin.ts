// Copyright 2021-2023 The Connect Authors
//
// Licensed under the Apache License, Version 2.0 (the "License");
// you may not use this file except in compliance with the License.
// You may obtain a copy of the License at
//
//      http://www.apache.org/licenses/LICENSE-2.0
//
// Unless required by applicable law or agreed to in writing, software
// distributed under the License is distributed on an "AS IS" BASIS,
// WITHOUT WARRANTIES OR CONDITIONS OF ANY KIND, either express or implied.
// See the License for the specific language governing permissions and
// limitations under the License.

import type { JsonValue } from "@bufbuild/protobuf";
import { Code, ConnectError, createConnectRouter } from "@connectrpc/connect";
<<<<<<< HEAD
import { createLinkedAbortController } from "@connectrpc/connect/protocol";
import type { ConnectRouter, ConnectRouterOptions } from "@connectrpc/connect";
=======
import type {
  ConnectRouter,
  ConnectRouterOptions,
  ContextValues,
} from "@connectrpc/connect";
>>>>>>> 05f34d1a
import * as protoConnect from "@connectrpc/connect/protocol-connect";
import * as protoGrpcWeb from "@connectrpc/connect/protocol-grpc-web";
import * as protoGrpc from "@connectrpc/connect/protocol-grpc";
import {
  compressionBrotli,
  compressionGzip,
  universalRequestFromNodeRequest,
  universalResponseToNodeResponse,
} from "@connectrpc/connect-node";
import type { FastifyInstance } from "fastify/types/instance";
import type { FastifyRequest } from "fastify/types/request";

interface FastifyConnectPluginOptions extends ConnectRouterOptions {
  /**
   * Route definitions. We recommend the following pattern:
   *
   * Create a file `connect.ts` with a default export such as this:
   *
   * ```ts
   * import {ConnectRouter} from "@connectrpc/connect";
   *
   * export default (router: ConnectRouter) => {
   *   router.service(ElizaService, {});
   * }
   * ```
   *
   * Then pass this function here.
   */
  routes?: (router: ConnectRouter) => void;
<<<<<<< HEAD

  /**
   * If set, once `fastify.close` is called, waits for the requests to be finished for the specified duration
   * before aborting them.
   */
  shutdownTimeoutMs?: number;

  /**
   * The abort error caused by the shutdown timeout.
   *
   * If this is a ConnectError, it will be sent to the client.
   */
  shutdownError?: unknown;
=======
  /**
   * Context values to extract from the request. These values are passed to
   * the handlers.
   */
  contextValues?: (req: FastifyRequest) => ContextValues;
>>>>>>> 05f34d1a
}

/**
 * Plug your Connect routes into a Fastify server.
 */
export function fastifyConnectPlugin(
  instance: FastifyInstance,
  opts: FastifyConnectPluginOptions,
  done: (err?: Error) => void,
) {
  if (opts.routes === undefined) {
    done();
    return;
  }
  if (opts.acceptCompression === undefined) {
    opts.acceptCompression = [compressionGzip, compressionBrotli];
  }
  if (opts.shutdownTimeoutMs !== undefined) {
    const shutdownController = createLinkedAbortController(opts.shutdownSignal);
    opts.shutdownSignal = shutdownController.signal;
    instance.addHook("preClose", (done) => {
      setTimeout(() => {
        shutdownController.abort(opts.shutdownError);
      }, opts.shutdownTimeoutMs);
      done();
    });
  }
  const router = createConnectRouter(opts);
  opts.routes(router);

  const uHandlers = router.handlers;
  if (uHandlers.length == 0) {
    done();
    return;
  }

  // we can override all content type parsers (including application/json) in
  // this plugin without affecting outer scope
  addNoopContentTypeParsers(instance);

  for (const uHandler of uHandlers) {
    instance.all(
      uHandler.requestPath,
      {},
      async function handleFastifyRequest(req, reply) {
        try {
          const uRes = await uHandler(
            universalRequestFromNodeRequest(
              req.raw,
              req.body as JsonValue | undefined,
              opts.contextValues?.(req),
            ),
          );
          // Fastify maintains response headers on the reply object and only moves them to
          // the raw response during reply.send, but we are not using reply.send with this plugin.
          // So we need to manually copy them to the raw response before handing off to vanilla Node.
          for (const [key, value] of Object.entries(reply.getHeaders())) {
            if (value !== undefined) {
              reply.raw.setHeader(key, value);
            }
          }
          await universalResponseToNodeResponse(uRes, reply.raw);
        } catch (e) {
          if (ConnectError.from(e).code == Code.Aborted) {
            return;
          }
          // eslint-disable-next-line no-console
          console.error(
            `handler for rpc ${uHandler.method.name} of ${uHandler.service.typeName} failed`,
            e,
          );
        }
      },
    );
  }

  done();
}

/**
 * Registers fastify content type parsers that do nothing for all content-types
 * known to Connect.
 */
function addNoopContentTypeParsers(instance: FastifyInstance): void {
  instance.addContentTypeParser(
    [
      protoConnect.contentTypeUnaryJson,
      protoConnect.contentTypeStreamJson,
      protoGrpcWeb.contentTypeProto,
      protoGrpcWeb.contentTypeJson,
      protoGrpc.contentTypeProto,
      protoGrpc.contentTypeJson,
    ],
    noopContentTypeParser,
  );
  instance.addContentTypeParser(
    protoGrpc.contentTypeRegExp,
    noopContentTypeParser,
  );
  instance.addContentTypeParser(
    protoGrpcWeb.contentTypeRegExp,
    noopContentTypeParser,
  );
  instance.addContentTypeParser(
    protoConnect.contentTypeRegExp,
    noopContentTypeParser,
  );
}

function noopContentTypeParser(
  _req: unknown,
  _payload: unknown,
  done: (err: null, body?: undefined) => void,
) {
  done(null, undefined);
}<|MERGE_RESOLUTION|>--- conflicted
+++ resolved
@@ -14,16 +14,12 @@
 
 import type { JsonValue } from "@bufbuild/protobuf";
 import { Code, ConnectError, createConnectRouter } from "@connectrpc/connect";
-<<<<<<< HEAD
 import { createLinkedAbortController } from "@connectrpc/connect/protocol";
-import type { ConnectRouter, ConnectRouterOptions } from "@connectrpc/connect";
-=======
 import type {
   ConnectRouter,
   ConnectRouterOptions,
   ContextValues,
 } from "@connectrpc/connect";
->>>>>>> 05f34d1a
 import * as protoConnect from "@connectrpc/connect/protocol-connect";
 import * as protoGrpcWeb from "@connectrpc/connect/protocol-grpc-web";
 import * as protoGrpc from "@connectrpc/connect/protocol-grpc";
@@ -53,7 +49,6 @@
    * Then pass this function here.
    */
   routes?: (router: ConnectRouter) => void;
-<<<<<<< HEAD
 
   /**
    * If set, once `fastify.close` is called, waits for the requests to be finished for the specified duration
@@ -67,13 +62,11 @@
    * If this is a ConnectError, it will be sent to the client.
    */
   shutdownError?: unknown;
-=======
   /**
    * Context values to extract from the request. These values are passed to
    * the handlers.
    */
   contextValues?: (req: FastifyRequest) => ContextValues;
->>>>>>> 05f34d1a
 }
 
 /**
