// Copyright 2021-2024 The Connect Authors
//
// Licensed under the Apache License, Version 2.0 (the "License");
// you may not use this file except in compliance with the License.
// You may obtain a copy of the License at
//
//      http://www.apache.org/licenses/LICENSE-2.0
//
// Unless required by applicable law or agreed to in writing, software
// distributed under the License is distributed on an "AS IS" BASIS,
// WITHOUT WARRANTIES OR CONDITIONS OF ANY KIND, either express or implied.
// See the License for the specific language governing permissions and
// limitations under the License.

import { readFileSync } from "node:fs";
import { compressionBrotli, compressionGzip } from "@connectrpc/connect-node";
import * as http from "node:http";
import * as http2 from "node:http2";
import * as https from "node:https";
import {
  create,
  createRegistry,
  fromBinary,
  toBinary,
} from "@bufbuild/protobuf";
import {
  routes,
  HTTPVersion,
<<<<<<< HEAD
  ServerCompatRequestSchema,
  UnaryRequestSchema,
  ServerStreamRequestSchema,
  ClientStreamRequestSchema,
  BidiStreamRequestSchema,
  IdempotentUnaryRequestSchema,
  ServerCompatResponseSchema,
=======
  IdempotentUnaryRequest,
  ServerCompatRequest,
  ServerCompatResponse,
  ServerStreamRequest,
  UnaryRequest,
  writeSizeDelimitedBuffer,
>>>>>>> 6575fc15
} from "@connectrpc/connect-conformance";
import { fastify } from "fastify";
import type {
  FastifyHttpOptions,
  FastifyHttpsOptions,
  FastifyHttp2Options,
  FastifyHttp2SecureOptions,
  FastifyInstance,
} from "fastify";
import { fastifyConnectPlugin } from "../src/index.js";

main();

/**
 * This program implements a server under test for the connect conformance test
 * runner. It reads ServerCompatRequest messages from stdin, starts the server
 * with the requested configuration, and writes a ServerCompatResponse with the
 * server's port and other details to stdout.
 */
function main() {
  const req = fromBinary(
    ServerCompatRequestSchema,
    readFileSync(process.stdin.fd).subarray(4),
  );

  const pluginOpts = {
    routes,
    readMaxBytes: req.messageReceiveLimit,
    acceptCompression: [compressionGzip, compressionBrotli],
    jsonOptions: {
      registry: createRegistry(
        UnaryRequestSchema,
        ServerStreamRequestSchema,
        ClientStreamRequestSchema,
        BidiStreamRequestSchema,
        IdempotentUnaryRequestSchema,
      ),
    },
  };
  let server:
    | FastifyInstance<http.Server>
    | FastifyInstance<https.Server>
    | FastifyInstance<http2.Http2Server>
    | FastifyInstance<http2.Http2SecureServer>;

  let httpsConfig: {
    cert?: string;
    key?: string;
    ca?: Buffer;
    requestCert?: true;
    rejectUnauthorized?: true;
    http2?: boolean;
  } = {};
  if (req.useTls && req.serverCreds !== undefined) {
    httpsConfig = {
      key: req.serverCreds.key.toString(),
      cert: req.serverCreds.cert.toString(),
    };
    if (req.clientTlsCert.length > 0) {
      httpsConfig = {
        ...httpsConfig,
        requestCert: true,
        rejectUnauthorized: true,
        ca: Buffer.from(req.clientTlsCert),
      };
    }
  }

  switch (req.httpVersion) {
    case HTTPVersion.HTTP_VERSION_1:
      if (req.useTls && req.serverCreds !== undefined) {
        // HTTPS/1.1 server
        const opts: FastifyHttpsOptions<https.Server> = {
          https: {
            ...httpsConfig,
          },
        };
        server = fastify(opts).register(fastifyConnectPlugin, pluginOpts);
      } else {
        // HTTP/1.1 server
        const opts: FastifyHttpOptions<http.Server> = {};
        server = fastify(opts).register(fastifyConnectPlugin, pluginOpts);
      }
      break;
    case HTTPVersion.HTTP_VERSION_2:
      if (req.useTls && req.serverCreds !== undefined) {
        // HTTP/2 server
        const opts: FastifyHttp2SecureOptions<http2.Http2SecureServer> = {
          http2: true,
          https: httpsConfig,
        };
        server = fastify(opts).register(fastifyConnectPlugin, pluginOpts);
      } else {
        // HTTP/2 over Cleartext server
        const opts: FastifyHttp2Options<http2.Http2Server> = {
          http2: true,
        };
        server = fastify(opts).register(fastifyConnectPlugin, pluginOpts);
      }
      break;
    case HTTPVersion.HTTP_VERSION_3:
      throw new Error("HTTP/3 is not supported");
    default:
      throw new Error("Unknown HTTP version");
  }

  process.on("SIGTERM", () => {
    // Gracefully shutting down a http2 server is complicated.
    // We trust the conformance test runner to only send the signal if it's done,
    // so we simply shut down hard.
    process.exit();
  });

  server.listen({ host: "127.0.0.1", port: 0 }, () => {
    const addrInfo = server.addresses()[0];
    const res = create(ServerCompatResponseSchema, {
      pemCert:
        req.serverCreds !== undefined
          ? Buffer.from(req.serverCreds.cert)
          : undefined,
      host: addrInfo.address,
      port: addrInfo.port,
    });
<<<<<<< HEAD
    const data = toBinary(ServerCompatResponseSchema, res);
    const size = Buffer.alloc(4);
    size.writeUInt32BE(data.byteLength);
    process.stdout.write(size);
    process.stdout.write(data);
=======
    process.stdout.write(writeSizeDelimitedBuffer(res.toBinary()));
>>>>>>> 6575fc15
  });
}<|MERGE_RESOLUTION|>--- conflicted
+++ resolved
@@ -26,7 +26,6 @@
 import {
   routes,
   HTTPVersion,
-<<<<<<< HEAD
   ServerCompatRequestSchema,
   UnaryRequestSchema,
   ServerStreamRequestSchema,
@@ -34,14 +33,7 @@
   BidiStreamRequestSchema,
   IdempotentUnaryRequestSchema,
   ServerCompatResponseSchema,
-=======
-  IdempotentUnaryRequest,
-  ServerCompatRequest,
-  ServerCompatResponse,
-  ServerStreamRequest,
-  UnaryRequest,
   writeSizeDelimitedBuffer,
->>>>>>> 6575fc15
 } from "@connectrpc/connect-conformance";
 import { fastify } from "fastify";
 import type {
@@ -165,14 +157,8 @@
       host: addrInfo.address,
       port: addrInfo.port,
     });
-<<<<<<< HEAD
-    const data = toBinary(ServerCompatResponseSchema, res);
-    const size = Buffer.alloc(4);
-    size.writeUInt32BE(data.byteLength);
-    process.stdout.write(size);
-    process.stdout.write(data);
-=======
-    process.stdout.write(writeSizeDelimitedBuffer(res.toBinary()));
->>>>>>> 6575fc15
+    process.stdout.write(
+      writeSizeDelimitedBuffer(toBinary(ServerCompatResponseSchema, res)),
+    );
   });
 }