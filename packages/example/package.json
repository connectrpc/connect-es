--- conflicted
+++ resolved
@@ -15,19 +15,14 @@
     "node": ">=18.14.1"
   },
   "dependencies": {
-    "@bufbuild/protobuf": "^2.2.0",
+    "@bufbuild/protobuf": "^2.6.2",
     "@connectrpc/connect-node": "^2.0.3",
     "@connectrpc/connect-web": "^2.0.3",
     "tsx": "^4.20.3"
   },
   "devDependencies": {
-<<<<<<< HEAD
-    "@bufbuild/buf": "^1.55.1",
+    "@bufbuild/buf": "^1.56.0",
     "@bufbuild/protoc-gen-es": "^2.6.2",
-=======
-    "@bufbuild/buf": "^1.56.0",
-    "@bufbuild/protoc-gen-es": "^2.6.0",
->>>>>>> 1b8db5d3
     "esbuild": "^0.19.8",
     "typescript": "^5.8.3"
   }
