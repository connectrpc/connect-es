--- conflicted
+++ resolved
@@ -1,5 +1,5 @@
 {
-  "name": "@bufbuild/example",
+  "name": "@connectrpc/example",
   "private": true,
   "type": "module",
   "scripts": {
@@ -12,23 +12,14 @@
     "node": ">=16"
   },
   "dependencies": {
-<<<<<<< HEAD
-    "@connectrpc/connect-node": "^0.12.0",
-    "@connectrpc/connect-web": "^0.12.0",
-=======
-    "@bufbuild/connect-node": "^0.13.0",
-    "@bufbuild/connect-web": "^0.13.0",
->>>>>>> 6e2fb65c
+    "@connectrpc/connect-node": "^0.13.0",
+    "@connectrpc/connect-web": "^0.13.0",
     "@bufbuild/protobuf": "^1.2.1",
     "tsx": "^3.12.7"
   },
   "devDependencies": {
     "@bufbuild/buf": "^1.26.1",
-<<<<<<< HEAD
-    "@connectrpc/protoc-gen-connect-es": "^0.12.0",
-=======
-    "@bufbuild/protoc-gen-connect-es": "^0.13.0",
->>>>>>> 6e2fb65c
+    "@connectrpc/protoc-gen-connect-es": "^0.13.0",
     "@bufbuild/protoc-gen-es": "^1.2.1",
     "@types/express": "^4.17.15",
     "esbuild": "^0.16.12",
