{
  "name": "@connectrpc/example",
  "private": true,
  "type": "module",
  "scripts": {
    "build": "tsc --noEmit",
    "start": "tsx src/server.ts",
    "client": "tsx src/client.ts",
    "generate": "buf generate",
    "format": "biome format --write",
    "license-header": "license-header",
    "lint": "biome lint --error-on-warnings"
  },
  "engines": {
    "node": ">=20"
  },
  "dependencies": {
    "@bufbuild/protobuf": "^2.7.0",
    "@connectrpc/connect-node": "^2.1.0",
    "@connectrpc/connect-web": "^2.1.0",
    "tsx": "^4.20.4"
  },
  "devDependencies": {
<<<<<<< HEAD
    "@bufbuild/buf": "^1.57.2",
    "@bufbuild/protoc-gen-es": "^2.10.0",
=======
    "@bufbuild/buf": "^1.59.0",
    "@bufbuild/protoc-gen-es": "^2.7.0",
>>>>>>> f27d8bf8
    "esbuild": "^0.19.8",
    "typescript": "^5.9.2"
  }
}<|MERGE_RESOLUTION|>--- conflicted
+++ resolved
@@ -21,13 +21,8 @@
     "tsx": "^4.20.4"
   },
   "devDependencies": {
-<<<<<<< HEAD
-    "@bufbuild/buf": "^1.57.2",
+    "@bufbuild/buf": "^1.59.0",
     "@bufbuild/protoc-gen-es": "^2.10.0",
-=======
-    "@bufbuild/buf": "^1.59.0",
-    "@bufbuild/protoc-gen-es": "^2.7.0",
->>>>>>> f27d8bf8
     "esbuild": "^0.19.8",
     "typescript": "^5.9.2"
   }
