--- conflicted
+++ resolved
@@ -21,11 +21,7 @@
     "tsx": "^4.19.4"
   },
   "devDependencies": {
-<<<<<<< HEAD
-    "@bufbuild/buf": "^1.53.0",
-=======
     "@bufbuild/buf": "^1.54.0",
->>>>>>> e86621ba
     "@bufbuild/protoc-gen-es": "^2.5.1",
     "esbuild": "^0.19.8",
     "typescript": "^5.8.3"
