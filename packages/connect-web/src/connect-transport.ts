// Copyright 2021-2022 Buf Technologies, Inc.
//
// Licensed under the Apache License, Version 2.0 (the "License");
// you may not use this file except in compliance with the License.
// You may obtain a copy of the License at
//
//      http://www.apache.org/licenses/LICENSE-2.0
//
// Unless required by applicable law or agreed to in writing, software
// distributed under the License is distributed on an "AS IS" BASIS,
// WITHOUT WARRANTIES OR CONDITIONS OF ANY KIND, either express or implied.
// See the License for the specific language governing permissions and
// limitations under the License.

import {
  AnyMessage,
  BinaryReadOptions,
  BinaryWriteOptions,
  JsonReadOptions,
  JsonValue,
  JsonWriteOptions,
  Message,
  MethodInfo,
  MethodKind,
  PartialMessage,
  ServiceType,
} from "@bufbuild/protobuf";
import {
  ConnectError,
  connectErrorFromJson,
  connectErrorFromReason,
  newParseError,
} from "./connect-error.js";
import { Code, codeFromConnectHttpStatus } from "./code.js";
import type { Transport } from "./transport.js";
import type {
  Interceptor,
  StreamResponse,
  UnaryRequest,
  UnaryResponse,
} from "./interceptor.js";
import { runServerStream, runUnary } from "./interceptor.js";
import { createEnvelopeReadableStream, encodeEnvelopes } from "./envelope.js";
import { mergeHeaders } from "./http-headers.js";

interface ConnectTransportOptions {
  /**
   * Base URI for all HTTP requests.
   *
   * Requests will be made to <baseUrl>/<package>.<service>/method
   *
   * Example: `baseUrl: "https://example.com/my-api"`
   *
   * This will make a `POST /my-api/my_package.MyService/Foo` to
   * `example.com` via HTTPS.
   */
  baseUrl: string;

  /**
   * By default, connect-web clients use the JSON format.
   */
  useBinaryFormat?: boolean;

  /**
   * Controls what the fetch client will do with credentials, such as
   * Cookies. The default value is "same-origin". For reference, see
   * https://fetch.spec.whatwg.org/#concept-request-credentials-mode
   */
  credentials?: RequestCredentials;

  /**
   * Interceptors that should be applied to all calls running through
   * this transport. See the Interceptor type for details.
   */
  interceptors?: Interceptor[];

  /**
   * Options for the JSON format.
   */
  jsonOptions?: Partial<JsonReadOptions & JsonWriteOptions>;

  /**
   * Options for the binary wire format.
   */
  binaryOptions?: Partial<BinaryReadOptions & BinaryWriteOptions>;
}

/**
 * Create a Transport for the Connect protocol, which makes unary and
 * server-streaming methods available to web browsers. It uses the fetch
 * API to make HTTP requests.
 */
export function createConnectTransport(
  options: ConnectTransportOptions
): Transport {
  const useBinaryFormat = options.useBinaryFormat ?? false;
  return {
    async unary<
      I extends Message<I> = AnyMessage,
      O extends Message<O> = AnyMessage
    >(
      service: ServiceType,
      method: MethodInfo<I, O>,
      signal: AbortSignal | undefined,
      timeoutMs: number | undefined,
      header: HeadersInit | undefined,
      message: PartialMessage<I>
    ): Promise<UnaryResponse<O>> {
      try {
        return await runUnary<I, O>(
          {
            stream: false,
            service,
            method,
            url: `${options.baseUrl}/${service.typeName}/${method.name}`,
            init: {
              method: "POST",
              credentials: options.credentials ?? "same-origin",
              redirect: "error",
              mode: "cors",
            },
            header: createConnectRequestHeaders(
              header,
              timeoutMs,
              method.kind,
              useBinaryFormat
            ),
            message:
              message instanceof method.I ? message : new method.I(message),
            signal: signal ?? new AbortController().signal,
          },
          async (unaryRequest: UnaryRequest<I>): Promise<UnaryResponse<O>> => {
            const response = await fetch(unaryRequest.url, {
              ...unaryRequest.init,
              headers: unaryRequest.header,
              signal: unaryRequest.signal,
              body: createConnectRequestBody(
                unaryRequest.message,
                method.kind,
                useBinaryFormat,
                options.jsonOptions
              ),
            });

            const responseType = response.headers.get("Content-Type") ?? "";
            if (response.status != 200) {
              if (responseType == "application/json") {
                throw connectErrorFromJson(
                  (await response.json()) as JsonValue,
                  mergeHeaders(...demuxHeaderTrailers(response.headers))
                );
              }
              throw new ConnectError(
                `HTTP ${response.status} ${response.statusText}`,
                codeFromConnectHttpStatus(response.status)
              );
            }
            expectContentType(responseType, false, useBinaryFormat);

            const [demuxedHeader, demuxedTrailer] = demuxHeaderTrailers(
              response.headers
            );

            return <UnaryResponse<O>>{
              stream: false,
              service,
              method,
              header: demuxedHeader,
              message: useBinaryFormat
                ? method.O.fromBinary(
                    new Uint8Array(await response.arrayBuffer()),
                    options.binaryOptions
                  )
                : method.O.fromJson(
                    (await response.json()) as JsonValue,
                    options.jsonOptions
                  ),
              trailer: demuxedTrailer,
            };
          },
          options.interceptors
        );
      } catch (e) {
        throw connectErrorFromReason(e, Code.Internal);
      }
    },
    async serverStream<
      I extends Message<I> = AnyMessage,
      O extends Message<O> = AnyMessage
    >(
      service: ServiceType,
      method: MethodInfo<I, O>,
      signal: AbortSignal | undefined,
      timeoutMs: number | undefined,
      header: HeadersInit | undefined,
      message: PartialMessage<I>
    ): Promise<StreamResponse<O>> {
      try {
        return await runServerStream<I, O>(
          <UnaryRequest<I>>{
            stream: false,
            service,
            method,
            url: `${options.baseUrl}/${service.typeName}/${method.name}`,
            init: {
              method: "POST",
              credentials: options.credentials ?? "same-origin",
              redirect: "error",
              mode: "cors",
            },
            header: createConnectRequestHeaders(
              header,
              timeoutMs,
              method.kind,
              useBinaryFormat
            ),
            message:
              message instanceof method.I ? message : new method.I(message),
            signal: signal ?? new AbortController().signal,
          },
          async (unaryRequest: UnaryRequest<I>): Promise<StreamResponse<O>> => {
            const response = await fetch(unaryRequest.url, {
              ...unaryRequest.init,
              headers: unaryRequest.header,
              signal: unaryRequest.signal,
              body: createConnectRequestBody(
                unaryRequest.message,
                method.kind,
                useBinaryFormat,
                options.jsonOptions
              ),
            });

            const responseType = response.headers.get("Content-Type") ?? "";
            if (response.status != 200) {
              if (responseType == "application/json") {
                throw connectErrorFromJson(
                  (await response.json()) as JsonValue,
                  mergeHeaders(...demuxHeaderTrailers(response.headers))
                );
              }
              throw new ConnectError(
                `HTTP ${response.status} ${response.statusText}`,
                codeFromConnectHttpStatus(response.status)
              );
            }
            expectContentType(responseType, true, useBinaryFormat);

            if (response.body === null) {
              throw "missing response body";
            }
            const reader = createEnvelopeReadableStream(
              response.body
            ).getReader();

            let endStreamReceived = false;
            return <StreamResponse<O>>{
              stream: true,
              service,
              method,
              header: response.headers,
              trailer: new Headers(),
              async read(): Promise<ReadableStreamDefaultReadResult<O>> {
                const result = await reader.read();
                if (result.done) {
                  if (!endStreamReceived) {
                    throw new ConnectError("missing EndStreamResponse");
                  }
                  return {
                    done: true,
                    value: undefined,
                  };
                }
                if (
                  (result.value.flags & endStreamResponseFlag) ===
                  endStreamResponseFlag
                ) {
                  endStreamReceived = true;
<<<<<<< HEAD
                  const endStream = endStreamFromJson(result.value.data);
=======
                  const endStream = endStreamFromJson(
                    result.value.data,
                    options.errorDetailRegistry
                  );
>>>>>>> fb0e2688
                  endStream.metadata.forEach((value, key) =>
                    this.trailer.append(key, value)
                  );
                  if (endStream.error) {
                    throw endStream.error;
                  }
                  return {
                    done: true,
                    value: undefined,
                  };
                }
                return {
                  done: false,
                  value: useBinaryFormat
                    ? method.O.fromBinary(
                        result.value.data,
                        options.binaryOptions
                      )
                    : method.O.fromJsonString(
                        new TextDecoder().decode(result.value.data),
                        options.jsonOptions
                      ),
                };
              },
            };
          },
          options.interceptors
        );
      } catch (e) {
        throw connectErrorFromReason(e, Code.Internal);
      }
    },
  };
}

/**
 * Creates a body for a Connect request. Supports only requests with a single
 * message because of browser API limitations, but applies the enveloping
 * required for server-streaming requests.
 */
function createConnectRequestBody<T extends Message<T>>(
  message: T,
  methodKind: MethodKind,
  useBinaryFormat: boolean,
  jsonOptions: Partial<JsonWriteOptions> | undefined
): BodyInit {
  const encoded = useBinaryFormat
    ? message.toBinary()
    : message.toJsonString(jsonOptions);
  if (methodKind == MethodKind.Unary) {
    return encoded;
  }
  const data =
    typeof encoded == "string" ? new TextEncoder().encode(encoded) : encoded;
  return encodeEnvelopes(
    {
      data,
      flags: 0b00000000,
    },
    {
      data: new Uint8Array(0),
      flags: endStreamResponseFlag,
    }
  );
}

/**
 * Creates headers for a Connect request.
 */
function createConnectRequestHeaders(
  headers: HeadersInit | undefined,
  timeoutMs: number | undefined,
  methodKind: MethodKind,
  useBinaryFormat: boolean
): Headers {
  const result = new Headers(headers);
  let type = "application/";
  if (methodKind != MethodKind.Unary) {
    type += "connect+";
  }
  type += useBinaryFormat ? "proto" : "json";
  result.set("Content-Type", type);
  if (timeoutMs !== undefined) {
    result.set("Connect-Timeout-Ms", `${timeoutMs}`);
  }
  return result;
}

/**
 * Asserts a valid Connect Content-Type response header. Raises a ConnectError
 * otherwise.
 */
function expectContentType(
  contentType: string | null,
  stream: boolean,
  binaryFormat: boolean
): void {
  const match = contentType?.match(/^application\/(connect\+)?(json|proto)$/);
  const gotBinaryFormat = match && match[2] == "proto";
  if (!match || stream !== !!match[1] || binaryFormat !== gotBinaryFormat) {
    throw new ConnectError(
      `unexpected response content type ${String(contentType)}`,
      Code.Internal
    );
  }
}

/**
 * In unary RPCs, Connect transports trailing metadata as response header
 * fields, prefixed with "trailer-".
 *
 * This function demuxes headers and trailers into two separate Headers
 * objects.
 */
function demuxHeaderTrailers(
  header: Headers
): [header: Headers, trailer: Headers] {
  const h = new Headers(),
    t = new Headers();
  header.forEach((value, key) => {
    if (key.toLowerCase().startsWith("trailer-")) {
      t.set(key.substring(8), value);
    } else {
      h.set(key, value);
    }
  });
  return [h, t];
}

const endStreamResponseFlag = 0b00000010;

/**
 * Represents the EndStreamResponse of the Connect protocol.
 */
interface EndStreamResponse {
  metadata: Headers;
  error?: ConnectError;
}

/**
 * Parse an EndStreamResponse of the Connect protocol.
 */
<<<<<<< HEAD
function endStreamFromJson(data: Uint8Array): EndStreamResponse {
=======
function endStreamFromJson(
  data: Uint8Array,
  typeRegistry?: IMessageTypeRegistry
): EndStreamResponse {
>>>>>>> fb0e2688
  let jsonValue: JsonValue;
  try {
    // eslint-disable-next-line @typescript-eslint/no-unsafe-assignment
    jsonValue = JSON.parse(new TextDecoder().decode(data));
  } catch (e) {
    throw newParseError(e, "", false);
  }
  if (
    typeof jsonValue != "object" ||
    jsonValue == null ||
    Array.isArray(jsonValue)
  ) {
    throw newParseError(jsonValue);
  }
  const metadata = new Headers();
  if ("metadata" in jsonValue) {
    if (
      typeof jsonValue.metadata != "object" ||
      jsonValue.metadata == null ||
      Array.isArray(jsonValue.metadata)
    ) {
      throw newParseError(jsonValue, ".metadata");
    }
    for (const [key, values] of Object.entries(jsonValue.metadata)) {
      if (
        !Array.isArray(values) ||
        values.some((value) => typeof value != "string")
      ) {
        throw newParseError(values, `.metadata["${key}"]`);
      }
      for (const value of values) {
        metadata.append(key, value as string);
      }
    }
  }
  let error: ConnectError | undefined;
  if ("error" in jsonValue) {
    if (
      typeof jsonValue.error != "object" ||
      jsonValue.error == null ||
      Array.isArray(jsonValue.error)
    ) {
      throw newParseError(jsonValue, ".error");
    }
    if (Object.keys(jsonValue.error).length > 0) {
      try {
<<<<<<< HEAD
        error = connectErrorFromJson(jsonValue.error, metadata);
=======
        error = connectErrorFromJson(jsonValue.error, {
          typeRegistry,
          metadata,
        });
>>>>>>> fb0e2688
      } catch (e) {
        throw newParseError(e, ".error", false);
      }
    }
  }
  return { metadata, error };
}<|MERGE_RESOLUTION|>--- conflicted
+++ resolved
@@ -31,7 +31,7 @@
   connectErrorFromReason,
   newParseError,
 } from "./connect-error.js";
-import { Code, codeFromConnectHttpStatus } from "./code.js";
+import { codeFromConnectHttpStatus, Code } from "./code.js";
 import type { Transport } from "./transport.js";
 import type {
   Interceptor,
@@ -276,14 +276,7 @@
                   endStreamResponseFlag
                 ) {
                   endStreamReceived = true;
-<<<<<<< HEAD
                   const endStream = endStreamFromJson(result.value.data);
-=======
-                  const endStream = endStreamFromJson(
-                    result.value.data,
-                    options.errorDetailRegistry
-                  );
->>>>>>> fb0e2688
                   endStream.metadata.forEach((value, key) =>
                     this.trailer.append(key, value)
                   );
@@ -426,14 +419,7 @@
 /**
  * Parse an EndStreamResponse of the Connect protocol.
  */
-<<<<<<< HEAD
 function endStreamFromJson(data: Uint8Array): EndStreamResponse {
-=======
-function endStreamFromJson(
-  data: Uint8Array,
-  typeRegistry?: IMessageTypeRegistry
-): EndStreamResponse {
->>>>>>> fb0e2688
   let jsonValue: JsonValue;
   try {
     // eslint-disable-next-line @typescript-eslint/no-unsafe-assignment
@@ -480,14 +466,7 @@
     }
     if (Object.keys(jsonValue.error).length > 0) {
       try {
-<<<<<<< HEAD
         error = connectErrorFromJson(jsonValue.error, metadata);
-=======
-        error = connectErrorFromJson(jsonValue.error, {
-          typeRegistry,
-          metadata,
-        });
->>>>>>> fb0e2688
       } catch (e) {
         throw newParseError(e, ".error", false);
       }
