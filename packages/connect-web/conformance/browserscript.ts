--- conflicted
+++ resolved
@@ -36,16 +36,11 @@
   data: number[],
   useCallbackClient: boolean,
 ): Promise<number[]> {
-<<<<<<< HEAD
   const req = fromBinary(ClientCompatRequestSchema, new Uint8Array(data));
-  const res = create(ClientCompatResponseSchema, {
-=======
-  const req = ClientCompatRequest.fromBinary(new Uint8Array(data));
   const p = document.createElement("p");
   p.innerText = req.testName;
   document.body.append(p);
-  const res = new ClientCompatResponse({
->>>>>>> 86299a80
+  const res = create(ClientCompatResponseSchema, {
     testName: req.testName,
   });
   try {
@@ -57,13 +52,8 @@
   } catch (err) {
     res.result = {
       case: "error",
-<<<<<<< HEAD
       value: create(ClientErrorResultSchema, {
-        message: ConnectError.from(err).message,
-=======
-      value: new ClientErrorResult({
         message: `Failed to run test case: ${String(err)}`,
->>>>>>> 86299a80
       }),
     };
   }
