--- conflicted
+++ resolved
@@ -91,13 +91,8 @@
     } catch (err) {
       res.result = {
         case: "error",
-<<<<<<< HEAD
         value: create(ClientErrorResultSchema, {
-          message: (e as Error).message,
-=======
-        value: new ClientErrorResult({
           message: `Failed to run test case: ${String(err)}`,
->>>>>>> 86299a80
         }),
       };
     }
