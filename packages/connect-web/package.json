--- conflicted
+++ resolved
@@ -42,19 +42,11 @@
     "@bufbuild/buf": "^1.55.1",
     "@bufbuild/protoc-gen-es": "^2.6.0",
     "@connectrpc/connect-conformance": "^2.0.2",
-<<<<<<< HEAD
     "@wdio/jasmine-framework": "^9.16.2",
     "@wdio/cli": "^9.16.2",
     "@wdio/local-runner": "^9.16.2",
     "@wdio/browserstack-service": "^9.16.2",
-    "jasmine": "^5.7.1",
-=======
-    "@wdio/jasmine-framework": "^9.12.7",
-    "@wdio/cli": "^9.12.7",
-    "@wdio/local-runner": "^9.12.7",
-    "@wdio/browserstack-service": "^9.12.7",
     "jasmine": "^5.8.0",
->>>>>>> 738c002a
     "webdriverio": "^9.7.2"
   },
   "peerDependencies": {
