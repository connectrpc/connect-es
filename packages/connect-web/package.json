{
  "name": "@connectrpc/connect-web",
  "version": "2.0.3",
  "license": "Apache-2.0",
  "repository": {
    "type": "git",
    "url": "https://github.com/connectrpc/connect-es.git",
    "directory": "packages/connect-web"
  },
  "scripts": {
    "prebuild": "rm -rf ./dist/*",
    "build": "npm run build:cjs && npm run build:esm",
    "build:cjs": "tsc --project tsconfig.build.json --module commonjs --verbatimModuleSyntax false --moduleResolution node10 --outDir ./dist/cjs && echo >./dist/cjs/package.json '{\"type\":\"commonjs\"}'",
    "build:esm": "tsc --project tsconfig.build.json --outDir ./dist/esm",
    "conformance:safari:promise": "connectconformance --mode client --conf conformance/conformance-web.yaml -- tsx conformance/client.ts --browser safari",
    "conformance:safari:callback": "connectconformance --mode client --conf conformance/conformance-web.yaml -- tsx conformance/client.ts --browser safari --useCallbackClient",
    "conformance:chrome:promise": "connectconformance --mode client --conf conformance/conformance-web.yaml -- tsx conformance/client.ts --browser chrome",
    "conformance:chrome:callback": "connectconformance --mode client --conf conformance/conformance-web.yaml -- tsx conformance/client.ts --browser chrome --useCallbackClient",
    "conformance:firefox:promise": "connectconformance --mode client --conf conformance/conformance-web.yaml -- tsx conformance/client.ts --browser firefox",
    "conformance:firefox:callback": "connectconformance --mode client --conf conformance/conformance-web.yaml -- tsx conformance/client.ts --browser firefox --useCallbackClient",
    "conformance:node:promise": "connectconformance --mode client --conf conformance/conformance-web-node.yaml -- tsx conformance/client.ts --browser node",
    "conformance:node:callback": "connectconformance --mode client --conf conformance/conformance-web-node.yaml -- tsx conformance/client.ts --browser node --useCallbackClient",
    "test": "jasmine --config=jasmine.json",
    "generate": "buf generate --template browserstack/buf.gen.yaml",
    "postgenerate": "license-header browserstack/gen",
    "test-browserstack": "wdio run ./browserstack/wdio.browserstack.conf.js",
    "format": "biome format --write",
    "license-header": "license-header",
    "lint": "biome lint --error-on-warnings",
    "attw": "attw --pack"
  },
  "type": "module",
  "sideEffects": false,
  "main": "./dist/cjs/index.js",
  "exports": {
    ".": {
      "import": "./dist/esm/index.js",
      "require": "./dist/cjs/index.js"
    }
  },
  "devDependencies": {
<<<<<<< HEAD
    "@bufbuild/buf": "^1.55.1",
    "@bufbuild/protoc-gen-es": "^2.6.2",
=======
    "@bufbuild/buf": "^1.56.0",
    "@bufbuild/protoc-gen-es": "^2.6.0",
>>>>>>> 1b8db5d3
    "@connectrpc/connect-conformance": "^2.0.3",
    "@wdio/jasmine-framework": "^9.16.2",
    "@wdio/cli": "^9.16.2",
    "@wdio/local-runner": "^9.16.2",
    "@wdio/browserstack-service": "^9.16.2",
    "jasmine": "^5.9.0",
    "webdriverio": "^9.7.2"
  },
  "peerDependencies": {
    "@bufbuild/protobuf": "^2.2.0",
    "@connectrpc/connect": "2.0.3"
  }
}<|MERGE_RESOLUTION|>--- conflicted
+++ resolved
@@ -39,13 +39,8 @@
     }
   },
   "devDependencies": {
-<<<<<<< HEAD
-    "@bufbuild/buf": "^1.55.1",
+    "@bufbuild/buf": "^1.56.0",
     "@bufbuild/protoc-gen-es": "^2.6.2",
-=======
-    "@bufbuild/buf": "^1.56.0",
-    "@bufbuild/protoc-gen-es": "^2.6.0",
->>>>>>> 1b8db5d3
     "@connectrpc/connect-conformance": "^2.0.3",
     "@wdio/jasmine-framework": "^9.16.2",
     "@wdio/cli": "^9.16.2",
