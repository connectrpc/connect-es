{
  "name": "@connectrpc/connect-web",
  "version": "2.0.0-alpha.1",
  "license": "Apache-2.0",
  "repository": {
    "type": "git",
    "url": "https://github.com/connectrpc/connect-es.git",
    "directory": "packages/connect-web"
  },
  "scripts": {
    "clean": "rm -rf ./dist/*",
    "build": "npm run build:cjs && npm run build:esm",
    "build:cjs": "tsc --project tsconfig.build.json --module commonjs --verbatimModuleSyntax false --moduleResolution node10 --outDir ./dist/cjs --declaration --declarationDir ./dist/cjs && echo >./dist/cjs/package.json '{\"type\":\"commonjs\"}'",
    "build:esm": "tsc --project tsconfig.build.json --outDir ./dist/esm --declaration --declarationDir ./dist/esm",
    "attw": "attw --pack",
    "conformance:client:chrome:promise": "connectconformance --mode client --conf ./conformance/conformance-web.yaml -v -- ./conformance/client.ts --browser chrome",
    "conformance:client:chrome:callback": "connectconformance --mode client --conf ./conformance/conformance-web.yaml -v --known-failing @./conformance/known-failing-callback-client.txt -- ./conformance/client.ts --browser chrome --useCallbackClient",
    "conformance:client:firefox:promise": "connectconformance --mode client --conf ./conformance/conformance-web.yaml -v -- ./conformance/client.ts --browser firefox",
    "conformance:client:firefox:callback": "connectconformance --mode client --conf ./conformance/conformance-web.yaml -v --known-failing @./conformance/known-failing-callback-client.txt -- ./conformance/client.ts --browser firefox --useCallbackClient",
    "conformance:client:safari:promise": "connectconformance --mode client --conf ./conformance/conformance-web.yaml -v -- ./conformance/client.ts --browser safari",
    "conformance:client:safari:callback": "connectconformance --mode client --conf ./conformance/conformance-web.yaml -v --known-failing @./conformance/known-failing-callback-client.txt -- ./conformance/client.ts --browser safari --useCallbackClient",
    "conformance:client:node:promise": "connectconformance --mode client --conf ./conformance/conformance-web-node.yaml -v -- ./conformance/client.ts --browser node",
    "conformance:client:node:callback": "connectconformance --mode client --conf ./conformance/conformance-web-node.yaml -v --known-failing @./conformance/known-failing-callback-client.txt -- ./conformance/client.ts --browser node --useCallbackClient",
    "jasmine": "jasmine --config=jasmine.json",
<<<<<<< HEAD
    "pregenerate": "rm -rf browserstack/gen/*",
    "generate": "buf generate buf.build/connectrpc/eliza --template browserstack/buf.gen.yaml",
=======
    "generate": "buf generate --template browserstack/buf.gen.yaml",
>>>>>>> 86299a80
    "karma:browserstack": "karma start browserstack/karma.browserstack.conf.cjs"
  },
  "type": "module",
  "sideEffects": false,
  "main": "./dist/cjs/index.js",
  "exports": {
    ".": {
      "import": "./dist/esm/index.js",
      "require": "./dist/cjs/index.js"
    }
  },
  "devDependencies": {
<<<<<<< HEAD
    "webdriverio": "^8.39.0",
    "@bufbuild/protoc-gen-es": "^2.0.0-beta.3",
    "@connectrpc/connect-conformance": "^2.0.0-alpha.1",
    "jasmine": "^5.1.0",
    "karma": "^6.4.2",
=======
    "webdriverio": "^8.39.1",
    "@bufbuild/buf": "^1.36.0",
    "@bufbuild/protoc-gen-es": "^1.10.0",
    "@connectrpc/protoc-gen-connect-es": "^1.4.0",
    "@connectrpc/connect-conformance": "^1.4.0",
    "jasmine": "^5.2.0",
    "karma": "^6.4.4",
>>>>>>> 86299a80
    "karma-browserstack-launcher": "^1.6.0",
    "karma-chrome-launcher": "^3.2.0",
    "karma-esbuild": "^2.3.0",
    "karma-jasmine": "^5.1.0"
  },
  "peerDependencies": {
    "@bufbuild/protobuf": "^2.0.0-beta.3",
    "@connectrpc/connect": "2.0.0-alpha.1"
  }
}<|MERGE_RESOLUTION|>--- conflicted
+++ resolved
@@ -22,12 +22,7 @@
     "conformance:client:node:promise": "connectconformance --mode client --conf ./conformance/conformance-web-node.yaml -v -- ./conformance/client.ts --browser node",
     "conformance:client:node:callback": "connectconformance --mode client --conf ./conformance/conformance-web-node.yaml -v --known-failing @./conformance/known-failing-callback-client.txt -- ./conformance/client.ts --browser node --useCallbackClient",
     "jasmine": "jasmine --config=jasmine.json",
-<<<<<<< HEAD
-    "pregenerate": "rm -rf browserstack/gen/*",
-    "generate": "buf generate buf.build/connectrpc/eliza --template browserstack/buf.gen.yaml",
-=======
     "generate": "buf generate --template browserstack/buf.gen.yaml",
->>>>>>> 86299a80
     "karma:browserstack": "karma start browserstack/karma.browserstack.conf.cjs"
   },
   "type": "module",
@@ -40,21 +35,12 @@
     }
   },
   "devDependencies": {
-<<<<<<< HEAD
-    "webdriverio": "^8.39.0",
+    "webdriverio": "^8.39.1",
+    "@bufbuild/buf": "^1.36.0",
     "@bufbuild/protoc-gen-es": "^2.0.0-beta.3",
     "@connectrpc/connect-conformance": "^2.0.0-alpha.1",
-    "jasmine": "^5.1.0",
-    "karma": "^6.4.2",
-=======
-    "webdriverio": "^8.39.1",
-    "@bufbuild/buf": "^1.36.0",
-    "@bufbuild/protoc-gen-es": "^1.10.0",
-    "@connectrpc/protoc-gen-connect-es": "^1.4.0",
-    "@connectrpc/connect-conformance": "^1.4.0",
     "jasmine": "^5.2.0",
     "karma": "^6.4.4",
->>>>>>> 86299a80
     "karma-browserstack-launcher": "^1.6.0",
     "karma-chrome-launcher": "^3.2.0",
     "karma-esbuild": "^2.3.0",
