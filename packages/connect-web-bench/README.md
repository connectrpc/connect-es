--- conflicted
+++ resolved
@@ -10,10 +10,5 @@
 
 | code generator | bundle size        | minified               | compressed           |
 |----------------|-------------------:|-----------------------:|---------------------:|
-<<<<<<< HEAD
-| connect-web    | 86,794 b | 40,470 b | 11,168 b |
-| grpc-web       | 394,774 b    | 283,905 b    | 51,895 b |
-=======
 | connect-web    | 87,055 b | 40,671 b | 11,230 b |
-| grpc-web       | 395,565 b    | 284,504 b    | 51,932 b |
->>>>>>> e0378cec
+| grpc-web       | 395,565 b    | 284,504 b    | 51,932 b |