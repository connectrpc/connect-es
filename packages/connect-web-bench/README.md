--- conflicted
+++ resolved
@@ -10,10 +10,6 @@
 
 | code generator | bundle size        | minified               | compressed           |
 |----------------|-------------------:|-----------------------:|---------------------:|
-<<<<<<< HEAD
-| connect-web    | 102,675 b | 43,927 b | 12,052 b |
-=======
-| connect-web    | 102,706 b | 43,942 b | 12,048 b |
->>>>>>> 05af1d30
+| connect-web    | 102,706 b | 43,942 b | 12,056 b |
 | connect-web (legacy) | 94,850 b | 40,976 b | 11,358 b |
 | grpc-web       | 414,222 b    | 301,127 b    | 53,226 b |