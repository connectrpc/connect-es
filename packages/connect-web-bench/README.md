--- conflicted
+++ resolved
@@ -15,17 +15,10 @@
 
 | code generator | RPCs | bundle size |  minified | compressed |
 | -------------- | ---: | ----------: | --------: | ---------: |
-<<<<<<< HEAD
-| Connect-ES     |    1 |   152,692 b |  66,483 b |   16,399 b |
-| Connect-ES     |    4 |   168,120 b |  72,422 b |   16,871 b |
-| Connect-ES     |    8 |   193,426 b |  82,145 b |   17,494 b |
-| Connect-ES     |   16 |   227,051 b |  96,411 b |   18,278 b |
-=======
 | Connect-ES     |    1 |   276,243 b | 176,254 b |   35,750 b |
 | Connect-ES     |    4 |   280,495 b | 179,356 b |   36,486 b |
 | Connect-ES     |    8 |   285,358 b | 183,787 b |   37,416 b |
 | Connect-ES     |   16 |   294,486 b | 191,411 b |   38,989 b |
->>>>>>> af47285a
 | gRPC-Web       |    1 |   876,563 b | 548,495 b |   52,300 b |
 | gRPC-Web       |    4 |   928,964 b | 580,477 b |   54,673 b |
 | gRPC-Web       |    8 | 1,004,833 b | 628,223 b |   57,118 b |
