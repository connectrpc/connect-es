{
  "name": "@connectrpc/connect-node-test",
  "private": true,
  "scripts": {
    "clean": "rm -rf ./dist/esm/*",
    "generate": "buf generate",
    "build": "tsc --project tsconfig.json --module ES2015 --verbatimModuleSyntax --outDir ./dist/esm",
    "jasmine": "jasmine --config=jasmine.json"
  },
  "type": "module",
  "types": "./dist/types/index.d.ts",
  "exports": {
    "import": "./dist/esm/index.js",
    "default": "./dist/esm/index.js"
  },
  "dependencies": {
    "@connectrpc/connect": "1.0.0",
    "@connectrpc/connect-express": "1.0.0",
    "@connectrpc/connect-fastify": "1.0.0",
    "@connectrpc/connect-node": "1.0.0",
    "@connectrpc/connect-web": "1.0.0",
<<<<<<< HEAD
    "@grpc/grpc-js": "^1.9.4",
    "@types/express": "^4.17.17",
=======
    "@grpc/grpc-js": "^1.9.2",
    "@types/express": "^4.17.18",
>>>>>>> 0fd2f677
    "@types/jasmine": "^4.3.5",
    "esbuild": "^0.16.12",
    "express": "^4.18.2",
    "fastify": "^4.22.1",
    "jasmine": "^5.0.0"
  }
}<|MERGE_RESOLUTION|>--- conflicted
+++ resolved
@@ -19,13 +19,8 @@
     "@connectrpc/connect-fastify": "1.0.0",
     "@connectrpc/connect-node": "1.0.0",
     "@connectrpc/connect-web": "1.0.0",
-<<<<<<< HEAD
     "@grpc/grpc-js": "^1.9.4",
-    "@types/express": "^4.17.17",
-=======
-    "@grpc/grpc-js": "^1.9.2",
     "@types/express": "^4.17.18",
->>>>>>> 0fd2f677
     "@types/jasmine": "^4.3.5",
     "esbuild": "^0.16.12",
     "express": "^4.18.2",
