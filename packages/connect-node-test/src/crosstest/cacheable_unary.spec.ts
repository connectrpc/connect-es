// Copyright 2021-2023 Buf Technologies, Inc.
//
// Licensed under the Apache License, Version 2.0 (the "License");
// you may not use this file except in compliance with the License.
// You may obtain a copy of the License at
//
//      http://www.apache.org/licenses/LICENSE-2.0
//
// Unless required by applicable law or agreed to in writing, software
// distributed under the License is distributed on an "AS IS" BASIS,
// WITHOUT WARRANTIES OR CONDITIONS OF ANY KIND, either express or implied.
// See the License for the specific language governing permissions and
// limitations under the License.

import { createCallbackClient, createPromiseClient } from "@bufbuild/connect";
import { TestService } from "../gen/grpc/testing/test_connect.js";
import { SimpleRequest } from "../gen/grpc/testing/messages_pb.js";
import { createTestServers } from "../helpers/testserver.js";

function ensureGetRequest(header: Headers) {
  expect(header.has("request-protocol")).toBeTrue();
  if (header.get("request-protocol") === "connect") {
    expect(header.has("get-request")).toBeTrue();
  }
}

describe("cacheable_unary", function () {
  const servers = createTestServers();
  beforeAll(async () => await servers.start());

  servers.describeTransports((transportFactory) => {
    const request = new SimpleRequest({
      responseSize: 1024,
      payload: {
        body: new Uint8Array(1024).fill(0),
      },
    });
    it("with promise client", async function () {
      const transport = transportFactory({
        useHttpGet: true,
        interceptors: [ensureGetRequest],
      });
<<<<<<< HEAD
      const client = createPromiseClient(TestService, transport);
      const response = await client.cacheableUnaryCall(request);
      expect(response.payload).toBeDefined();
      expect(response.payload?.body.length).toEqual(request.responseSize);
    });
    it("with callback client", function (done) {
      const transport = transportFactory({
        useHttpGet: true,
        interceptors: [ensureGetRequest],
      });
      const client = createCallbackClient(TestService, transport);
      client.cacheableUnaryCall(request, (err, response) => {
        expect(err).toBeUndefined();
=======
      it("with promise client", async function () {
        const transport = transportFactory({ useHttpGet: true });
        const client = createPromiseClient(TestService, transport);
        const response = await client.cacheableUnaryCall(request, {
          onHeader: ensureGetRequest,
        });
>>>>>>> aaafb459
        expect(response.payload).toBeDefined();
        expect(response.payload?.body.length).toEqual(request.responseSize);
        done();
      });
<<<<<<< HEAD
    });
  });
=======
      it("with callback client", function (done) {
        const transport = transportFactory({ useHttpGet: true });
        const client = createCallbackClient(TestService, transport);
        client.cacheableUnaryCall(
          request,
          (err, response) => {
            expect(err).toBeUndefined();
            expect(response.payload).toBeDefined();
            expect(response.payload?.body.length).toEqual(request.responseSize);
            done();
          },
          { onHeader: ensureGetRequest }
        );
      });
    }
  );
>>>>>>> aaafb459

  afterAll(async () => await servers.stop());
});<|MERGE_RESOLUTION|>--- conflicted
+++ resolved
@@ -36,57 +36,29 @@
       },
     });
     it("with promise client", async function () {
-      const transport = transportFactory({
-        useHttpGet: true,
-        interceptors: [ensureGetRequest],
+      const transport = transportFactory({ useHttpGet: true });
+      const client = createPromiseClient(TestService, transport);
+      const response = await client.cacheableUnaryCall(request, {
+        onHeader: ensureGetRequest,
       });
-<<<<<<< HEAD
-      const client = createPromiseClient(TestService, transport);
-      const response = await client.cacheableUnaryCall(request);
       expect(response.payload).toBeDefined();
       expect(response.payload?.body.length).toEqual(request.responseSize);
     });
     it("with callback client", function (done) {
-      const transport = transportFactory({
-        useHttpGet: true,
-        interceptors: [ensureGetRequest],
-      });
+      const transport = transportFactory({ useHttpGet: true });
       const client = createCallbackClient(TestService, transport);
-      client.cacheableUnaryCall(request, (err, response) => {
-        expect(err).toBeUndefined();
-=======
-      it("with promise client", async function () {
-        const transport = transportFactory({ useHttpGet: true });
-        const client = createPromiseClient(TestService, transport);
-        const response = await client.cacheableUnaryCall(request, {
-          onHeader: ensureGetRequest,
-        });
->>>>>>> aaafb459
-        expect(response.payload).toBeDefined();
-        expect(response.payload?.body.length).toEqual(request.responseSize);
-        done();
-      });
-<<<<<<< HEAD
+      client.cacheableUnaryCall(
+        request,
+        (err, response) => {
+          expect(err).toBeUndefined();
+          expect(response.payload).toBeDefined();
+          expect(response.payload?.body.length).toEqual(request.responseSize);
+          done();
+        },
+        { onHeader: ensureGetRequest }
+      );
     });
   });
-=======
-      it("with callback client", function (done) {
-        const transport = transportFactory({ useHttpGet: true });
-        const client = createCallbackClient(TestService, transport);
-        client.cacheableUnaryCall(
-          request,
-          (err, response) => {
-            expect(err).toBeUndefined();
-            expect(response.payload).toBeDefined();
-            expect(response.payload?.body.length).toEqual(request.responseSize);
-            done();
-          },
-          { onHeader: ensureGetRequest }
-        );
-      });
-    }
-  );
->>>>>>> aaafb459
 
   afterAll(async () => await servers.stop());
 });