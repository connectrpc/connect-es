{
  "name": "@connectrpc/connect-conformance",
  "version": "2.1.0",
  "private": true,
  "type": "module",
  "main": "./dist/cjs/index.js",
  "exports": {
    ".": {
      "import": "./dist/esm/index.js",
      "require": "./dist/cjs/index.js"
    }
  },
  "bin": {
    "connectconformance": "bin/connectconformance.cjs"
  },
  "scripts": {
    "generate": "buf generate buf.build/connectrpc/conformance:v1.0.4",
    "postgenerate": "license-header src/gen",
    "prebuild": "rm -rf ./dist/*",
    "build": "npm run build:cjs && npm run build:esm",
    "postbuild": "connectconformance --version",
    "build:cjs": "tsc --project tsconfig.json --module commonjs --verbatimModuleSyntax false --moduleResolution node10 --outDir ./dist/cjs && echo >./dist/cjs/package.json '{\"type\":\"commonjs\"}'",
    "build:esm": "tsc --project tsconfig.json --outDir ./dist/esm",
    "format": "biome format --write",
    "license-header": "license-header",
    "lint": "biome lint --error-on-warnings",
    "attw": "attw --pack"
  },
  "dependencies": {
    "@bufbuild/protobuf": "^2.7.0",
    "@connectrpc/connect": "2.1.0",
    "fflate": "^0.8.2",
    "tar-stream": "^3.1.7"
  },
  "devDependencies": {
<<<<<<< HEAD
    "@bufbuild/buf": "^1.57.2",
    "@bufbuild/protoc-gen-es": "^2.10.0",
=======
    "@bufbuild/buf": "^1.59.0",
    "@bufbuild/protoc-gen-es": "^2.7.0",
>>>>>>> f27d8bf8
    "@types/debug": "^4.1.12",
    "@types/node-forge": "^1.3.14",
    "@types/tar-stream": "^3.1.4"
  }
}<|MERGE_RESOLUTION|>--- conflicted
+++ resolved
@@ -33,13 +33,8 @@
     "tar-stream": "^3.1.7"
   },
   "devDependencies": {
-<<<<<<< HEAD
-    "@bufbuild/buf": "^1.57.2",
+    "@bufbuild/buf": "^1.59.0",
     "@bufbuild/protoc-gen-es": "^2.10.0",
-=======
-    "@bufbuild/buf": "^1.59.0",
-    "@bufbuild/protoc-gen-es": "^2.7.0",
->>>>>>> f27d8bf8
     "@types/debug": "^4.1.12",
     "@types/node-forge": "^1.3.14",
     "@types/tar-stream": "^3.1.4"
