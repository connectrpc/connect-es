{
  "name": "@connectrpc/connect-conformance",
  "version": "2.0.2",
  "private": true,
  "type": "module",
  "main": "./dist/cjs/index.js",
  "exports": {
    ".": {
      "import": "./dist/esm/index.js",
      "require": "./dist/cjs/index.js"
    }
  },
  "bin": {
    "connectconformance": "bin/connectconformance.cjs"
  },
  "scripts": {
    "generate": "buf generate buf.build/connectrpc/conformance:v1.0.4",
    "postgenerate": "license-header src/gen",
    "prebuild": "rm -rf ./dist/*",
    "build": "npm run build:cjs && npm run build:esm",
    "postbuild": "connectconformance --version",
    "build:cjs": "tsc --project tsconfig.json --module commonjs --verbatimModuleSyntax false --moduleResolution node10 --outDir ./dist/cjs && echo >./dist/cjs/package.json '{\"type\":\"commonjs\"}'",
    "build:esm": "tsc --project tsconfig.json --outDir ./dist/esm",
    "format": "biome format --write",
    "license-header": "license-header",
    "lint": "biome lint --error-on-warnings",
    "attw": "attw --pack"
  },
  "dependencies": {
    "@bufbuild/protobuf": "^2.2.0",
    "@connectrpc/connect": "2.0.2",
    "fflate": "^0.8.2",
    "tar-stream": "^3.1.7"
  },
  "devDependencies": {
<<<<<<< HEAD
    "@bufbuild/buf": "^1.53.0",
=======
    "@bufbuild/buf": "^1.54.0",
>>>>>>> e86621ba
    "@bufbuild/protoc-gen-es": "^2.5.1",
    "@types/debug": "^4.1.12",
    "@types/node-forge": "^1.3.11",
    "@types/tar-stream": "^3.1.3"
  }
}<|MERGE_RESOLUTION|>--- conflicted
+++ resolved
@@ -33,11 +33,7 @@
     "tar-stream": "^3.1.7"
   },
   "devDependencies": {
-<<<<<<< HEAD
-    "@bufbuild/buf": "^1.53.0",
-=======
     "@bufbuild/buf": "^1.54.0",
->>>>>>> e86621ba
     "@bufbuild/protoc-gen-es": "^2.5.1",
     "@types/debug": "^4.1.12",
     "@types/node-forge": "^1.3.11",
