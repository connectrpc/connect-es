// Copyright 2021-2024 The Connect Authors
//
// Licensed under the Apache License, Version 2.0 (the "License");
// you may not use this file except in compliance with the License.
// You may obtain a copy of the License at
//
//      http://www.apache.org/licenses/LICENSE-2.0
//
// Unless required by applicable law or agreed to in writing, software
// distributed under the License is distributed on an "AS IS" BASIS,
// WITHOUT WARRANTIES OR CONDITIONS OF ANY KIND, either express or implied.
// See the License for the specific language governing permissions and
// limitations under the License.

import { readFileSync } from "node:fs";
import {
  compressionBrotli,
  compressionGzip,
  connectNodeAdapter,
} from "@connectrpc/connect-node";
import * as http from "node:http";
import * as http2 from "node:http2";
import * as https from "node:https";
import * as net from "node:net";
import routes from "../routes.js";
import {
  ServerCompatRequest,
  ServerCompatResponse,
} from "../gen/connectrpc/conformance/v1/server_compat_pb.js";
import { HTTPVersion } from "../gen/connectrpc/conformance/v1/config_pb.js";
import { createRegistry } from "@bufbuild/protobuf";
import {
  BidiStreamRequest,
  ClientStreamRequest,
  IdempotentUnaryRequest,
  ServerStreamRequest,
  UnaryRequest,
} from "../gen/connectrpc/conformance/v1/service_pb.js";
<<<<<<< HEAD
import { createCert } from "../tls.js";
import { writeSizeDelimitedBuffer } from "../protocol.js";
=======
>>>>>>> b0860853

export function run() {
  const req = ServerCompatRequest.fromBinary(
    readFileSync(process.stdin.fd).subarray(4),
  );

  const adapter = connectNodeAdapter({
    routes,
    readMaxBytes: req.messageReceiveLimit,
    acceptCompression: [compressionGzip, compressionBrotli],
    jsonOptions: {
      typeRegistry: createRegistry(
        UnaryRequest,
        ServerStreamRequest,
        ClientStreamRequest,
        BidiStreamRequest,
        IdempotentUnaryRequest,
      ),
    },
  });

  let server: http.Server | http2.Http2Server;
  let serverOptions: {
    cert?: string;
    key?: string;
    ca?: Buffer;
    requestCert?: true;
    rejectUnauthorized?: true;
    highWaterMark?: number;
  } = {};
  if (req.useTls && req.serverCreds !== undefined) {
    serverOptions = {
      key: req.serverCreds.key.toString(),
      cert: req.serverCreds.cert.toString(),
    };
    if (req.clientTlsCert.length > 0) {
      serverOptions = {
        ...serverOptions,
        requestCert: true,
        rejectUnauthorized: true,
        ca: Buffer.from(req.clientTlsCert),
      };
    }
  }
  switch (req.httpVersion) {
    case HTTPVersion.HTTP_VERSION_1:
      server = req.useTls
        ? https.createServer(serverOptions, adapter)
        : http.createServer(adapter);
      break;
    case HTTPVersion.HTTP_VERSION_2:
      server = req.useTls
        ? http2.createSecureServer(serverOptions, adapter)
        : http2.createServer(adapter);
      break;
    case HTTPVersion.HTTP_VERSION_3:
      throw new Error("HTTP/3 is not supported");
    default:
      throw new Error("Unknown HTTP version");
  }

  process.on("SIGTERM", () => {
    server.close();
  });
  server.listen(undefined, "127.0.0.1", () => {
    const addrInfo = server.address() as net.AddressInfo;
    const res = new ServerCompatResponse({
      pemCert:
        serverOptions.cert !== undefined
          ? Buffer.from(serverOptions.cert)
          : undefined,
      host: addrInfo.address,
      port: addrInfo.port,
    });
    process.stdout.write(writeSizeDelimitedBuffer(res.toBinary()));
  });
}<|MERGE_RESOLUTION|>--- conflicted
+++ resolved
@@ -36,11 +36,7 @@
   ServerStreamRequest,
   UnaryRequest,
 } from "../gen/connectrpc/conformance/v1/service_pb.js";
-<<<<<<< HEAD
-import { createCert } from "../tls.js";
 import { writeSizeDelimitedBuffer } from "../protocol.js";
-=======
->>>>>>> b0860853
 
 export function run() {
   const req = ServerCompatRequest.fromBinary(
