{
  "private": true,
  "workspaces": [
    "./packages/connect",
    "./packages/protoc-gen-connect-es",
    "./packages/connect-web",
    "./packages/connect-node",
    "./packages/connect-fastify",
    "./packages/connect-next",
    "./packages/connect-express",
    "./packages/connect-node-test",
    "./packages/connect-web-test",
    "./packages/connect-web-bench",
    "./packages/example",
    "./packages/connect-migrate"
  ],
  "type": "module",
  "engineStrict": true,
  "engines": {
    "node": ">=16",
    "npm": ">=8"
  },
  "devDependencies": {
<<<<<<< HEAD
    "@arethetypeswrong/cli": "^0.13.0",
    "@typescript-eslint/parser": "^6.7.3",
    "@typescript-eslint/eslint-plugin": "^6.9.1",
=======
    "@arethetypeswrong/cli": "^0.11.0",
    "@typescript-eslint/parser": "^6.9.1",
    "@typescript-eslint/eslint-plugin": "^6.7.3",
>>>>>>> 09af145e
    "eslint": "^8.50.0",
    "eslint-import-resolver-typescript": "^3.6.1",
    "eslint-plugin-import": "^2.28.0",
    "eslint-plugin-node": "^11.1.0",
    "prettier": "^3.0.2",
    "typescript": "5.2.2"
  }
}<|MERGE_RESOLUTION|>--- conflicted
+++ resolved
@@ -21,15 +21,9 @@
     "npm": ">=8"
   },
   "devDependencies": {
-<<<<<<< HEAD
     "@arethetypeswrong/cli": "^0.13.0",
-    "@typescript-eslint/parser": "^6.7.3",
     "@typescript-eslint/eslint-plugin": "^6.9.1",
-=======
-    "@arethetypeswrong/cli": "^0.11.0",
     "@typescript-eslint/parser": "^6.9.1",
-    "@typescript-eslint/eslint-plugin": "^6.7.3",
->>>>>>> 09af145e
     "eslint": "^8.50.0",
     "eslint-import-resolver-typescript": "^3.6.1",
     "eslint-plugin-import": "^2.28.0",
